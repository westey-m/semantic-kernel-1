--- conflicted
+++ resolved
@@ -53,22 +53,12 @@
             Properties = new List<VectorStoreRecordProperty>
             {
                 new VectorStoreRecordKeyProperty("HotelId", typeof(ulong)),
-<<<<<<< HEAD
                 new VectorStoreRecordDataProperty("HotelName", typeof(string)) { IsIndexed = true, IsFullTextIndexed = true },
                 new VectorStoreRecordDataProperty("HotelCode", typeof(int)) { IsIndexed = true },
                 new VectorStoreRecordDataProperty("ParkingIncluded", typeof(bool)) { IsIndexed = true, StoragePropertyName = "parking_is_included" },
                 new VectorStoreRecordDataProperty("HotelRating", typeof(float)) { IsIndexed = true },
-                new VectorStoreRecordDataProperty("LastRenovationDate", typeof(DateTime)) { IsIndexed = true },
-                new VectorStoreRecordDataProperty("OpeningDate", typeof(DateTimeOffset)) { IsIndexed = true },
+                new VectorStoreRecordDataProperty("LastRenovationDate", typeof(DateTimeOffset)) { IsIndexed = true },
                 new VectorStoreRecordDataProperty("Tags", typeof(List<string>)) { IsIndexed = true },
-=======
-                new VectorStoreRecordDataProperty("HotelName", typeof(string)) { IsFilterable = true, IsFullTextSearchable = true },
-                new VectorStoreRecordDataProperty("HotelCode", typeof(int)) { IsFilterable = true },
-                new VectorStoreRecordDataProperty("ParkingIncluded", typeof(bool)) { IsFilterable = true, StoragePropertyName = "parking_is_included" },
-                new VectorStoreRecordDataProperty("HotelRating", typeof(float)) { IsFilterable = true },
-                new VectorStoreRecordDataProperty("LastRenovationDate", typeof(DateTimeOffset)) { IsFilterable = true },
-                new VectorStoreRecordDataProperty("Tags", typeof(List<string>)) { IsFilterable = true },
->>>>>>> dc932315
                 new VectorStoreRecordDataProperty("Description", typeof(string)),
                 new VectorStoreRecordVectorProperty("DescriptionEmbedding", typeof(ReadOnlyMemory<float>?), VectorDimensions) { DistanceFunction = DistanceFunction.ManhattanDistance }
             }
@@ -347,19 +337,9 @@
         [VectorStoreRecordData(IsIndexed = true)]
         public List<string> Tags { get; set; } = new List<string>();
 
-<<<<<<< HEAD
         /// <summary>A datetime metadata field.</summary>
         [VectorStoreRecordData(IsIndexed = true)]
-        public DateTime? LastRenovationDate { get; set; }
-
-        /// <summary>A datetimeoffset metadata field.</summary>
-        [VectorStoreRecordData(IsIndexed = true)]
-        public DateTimeOffset? OpeningDate { get; set; }
-=======
-        /// <summary>A DateTimeOffset metadata field.</summary>
-        [VectorStoreRecordData(IsFilterable = true)]
         public DateTimeOffset? LastRenovationDate { get; set; }
->>>>>>> dc932315
 
         /// <summary>A data field.</summary>
         [VectorStoreRecordData]
