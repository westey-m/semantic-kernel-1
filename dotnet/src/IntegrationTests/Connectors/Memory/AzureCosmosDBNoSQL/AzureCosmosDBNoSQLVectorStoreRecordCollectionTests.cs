--- conflicted
+++ resolved
@@ -259,7 +259,6 @@
     }
 
     [Fact(Skip = SkipReason)]
-<<<<<<< HEAD
     public async Task VectorizedSearchReturnsValidResultsByDefaultAsync()
     {
         // Arrange
@@ -350,33 +349,7 @@
         Assert.Equal(expectedIds, actualIds);
     }
 
-    public static TheoryData<VectorSearchFilter, List<string>> VectorizedSearchWithFilterData => new()
-    {
-        {
-            new VectorSearchFilter()
-                .EqualTo(nameof(AzureCosmosDBNoSQLHotel.HotelName), "My Hotel key2"),
-            ["key2"]
-        },
-        {
-            new VectorSearchFilter()
-                .AnyTagEqualTo(nameof(AzureCosmosDBNoSQLHotel.Tags), "t2"),
-            ["key1", "key2", "key3", "key4"]
-        },
-        {
-            new VectorSearchFilter()
-                .EqualTo(nameof(AzureCosmosDBNoSQLHotel.HotelName), "My Hotel key2")
-                .AnyTagEqualTo(nameof(AzureCosmosDBNoSQLHotel.Tags), "t2"),
-            ["key2"]
-        },
-        {
-            new VectorSearchFilter()
-                .EqualTo(nameof(AzureCosmosDBNoSQLHotel.HotelName), "non-existent-hotel")
-                .AnyTagEqualTo(nameof(AzureCosmosDBNoSQLHotel.Tags), "non-existent-tag"),
-            []
-        },
-    };
-
-=======
+    [Fact(Skip = SkipReason)]
     public async Task ItCanUpsertAndRetrieveUsingTheGenericMapperAsync()
     {
         // Arrange
@@ -424,7 +397,32 @@
         Assert.Equal(new[] { 30f, 31f, 32f, 33f }, ((ReadOnlyMemory<float>)localGetResult.Vectors["DescriptionEmbedding"]!).ToArray());
     }
 
->>>>>>> 52ceba5d
+    public static TheoryData<VectorSearchFilter, List<string>> VectorizedSearchWithFilterData => new()
+    {
+        {
+            new VectorSearchFilter()
+                .EqualTo(nameof(AzureCosmosDBNoSQLHotel.HotelName), "My Hotel key2"),
+            ["key2"]
+        },
+        {
+            new VectorSearchFilter()
+                .AnyTagEqualTo(nameof(AzureCosmosDBNoSQLHotel.Tags), "t2"),
+            ["key1", "key2", "key3", "key4"]
+        },
+        {
+            new VectorSearchFilter()
+                .EqualTo(nameof(AzureCosmosDBNoSQLHotel.HotelName), "My Hotel key2")
+                .AnyTagEqualTo(nameof(AzureCosmosDBNoSQLHotel.Tags), "t2"),
+            ["key2"]
+        },
+        {
+            new VectorSearchFilter()
+                .EqualTo(nameof(AzureCosmosDBNoSQLHotel.HotelName), "non-existent-hotel")
+                .AnyTagEqualTo(nameof(AzureCosmosDBNoSQLHotel.Tags), "non-existent-tag"),
+            []
+        },
+    };
+
     #region private
 
     private AzureCosmosDBNoSQLHotel CreateTestHotel(
@@ -441,12 +439,8 @@
             ParkingIncluded = true,
             Tags = { "t1", "t2" },
             Description = "This is a great hotel.",
-<<<<<<< HEAD
             DescriptionEmbedding = embedding ?? new[] { 30f, 31f, 32f, 33f },
-=======
-            DescriptionEmbedding = new[] { 30f, 31f, 32f, 33f },
             Timestamp = new DateTimeOffset(2024, 9, 24, 17, 28, 32, TimeSpan.Zero),
->>>>>>> 52ceba5d
         };
     }
 
