﻿// Copyright (c) Microsoft. All rights reserved.

using System;
using System.Collections.Generic;
using System.Linq;
using System.Text.RegularExpressions;
using System.Threading.Tasks;
using Azure;
using Azure.Identity;
using Azure.Search.Documents;
using Azure.Search.Documents.Indexes;
using Azure.Search.Documents.Indexes.Models;
using Azure.Search.Documents.Models;
using Microsoft.Extensions.Configuration;
using Microsoft.Extensions.VectorData;
using Microsoft.SemanticKernel.Connectors.AzureOpenAI;
using Microsoft.SemanticKernel.Embeddings;
using SemanticKernel.IntegrationTests.TestSettings;
using SemanticKernel.IntegrationTests.TestSettings.Memory;
using Xunit;

namespace SemanticKernel.IntegrationTests.Connectors.Memory.AzureAISearch;

/// <summary>
/// Helper class for setting up and tearing down Azure AI Search indexes for testing purposes.
/// </summary>
public class AzureAISearchVectorStoreFixture : IAsyncLifetime
{
    /// <summary>
    /// Test index name which consists out of "hotels-" and the machine name with any non-alphanumeric characters removed.
    /// </summary>
    private readonly string _testIndexName = "hotels-" + TestIndexPostfix;

    /// <summary>
    /// Gets the test index name postfix that is derived from the local machine name used to avoid clashes between test runs from different callers.
    /// </summary>
#pragma warning disable CA1308 // Normalize strings to uppercase
    public static string TestIndexPostfix { get; private set; } = new Regex("[^a-zA-Z0-9]").Replace(Environment.MachineName.ToLowerInvariant(), "");
#pragma warning restore CA1308 // Normalize strings to uppercase

    /// <summary>
    /// Test Configuration setup.
    /// </summary>
    private static readonly IConfigurationRoot s_configuration = new ConfigurationBuilder()
        .AddJsonFile(path: "testsettings.json", optional: false, reloadOnChange: true)
        .AddJsonFile(path: "testsettings.development.json", optional: true, reloadOnChange: true)
        .AddEnvironmentVariables()
        .AddUserSecrets<AzureAISearchVectorStoreFixture>()
        .Build();

    /// <summary>
    /// Get the test configuration for Azure AI Search.
    /// </summary>
    public static AzureAISearchConfiguration? GetAzureAISearchConfiguration()
    {
<<<<<<< HEAD
        return s_configuration.GetRequiredSection("AzureAISearch").Get<AzureAISearchConfiguration>();
=======
        return s_configuration.GetSection("AzureAISearch").Get<AzureAISearchConfiguration>();
>>>>>>> 9520c0de
    }

    /// <summary>
    /// Initializes a new instance of the <see cref="AzureAISearchVectorStoreFixture"/> class.
    /// </summary>
    public AzureAISearchVectorStoreFixture()
    {
        var config = GetAzureAISearchConfiguration();
        Assert.NotNull(config);
        this.Config = config;
        this.SearchIndexClient = new SearchIndexClient(new Uri(config.ServiceUrl), new AzureKeyCredential(config.ApiKey));
        this.VectorStoreRecordDefinition = new VectorStoreRecordDefinition
        {
            Properties = new List<VectorStoreRecordProperty>
            {
                new VectorStoreRecordKeyProperty("HotelId", typeof(string)),
                new VectorStoreRecordDataProperty("HotelName", typeof(string)) { IsFilterable = true, IsFullTextSearchable = true },
                new VectorStoreRecordDataProperty("Description", typeof(string)),
                new VectorStoreRecordVectorProperty("DescriptionEmbedding", typeof(ReadOnlyMemory<float>?)) { Dimensions = 1536 },
                new VectorStoreRecordDataProperty("Tags", typeof(string[])) { IsFilterable = true },
                new VectorStoreRecordDataProperty("ParkingIncluded", typeof(bool?)) { IsFilterable = true, StoragePropertyName = "parking_is_included" },
                new VectorStoreRecordDataProperty("LastRenovationDate", typeof(DateTimeOffset?)) { IsFilterable = true },
                new VectorStoreRecordDataProperty("Rating", typeof(double?))
            }
        };
        AzureOpenAIConfiguration? embeddingsConfig = s_configuration.GetSection("AzureOpenAIEmbeddings").Get<AzureOpenAIConfiguration>();
        Assert.NotNull(embeddingsConfig);
        Assert.NotEmpty(embeddingsConfig.DeploymentName);
        Assert.NotEmpty(embeddingsConfig.Endpoint);
        this.EmbeddingGenerator = new AzureOpenAITextEmbeddingGenerationService(
            deploymentName: embeddingsConfig.DeploymentName,
            endpoint: embeddingsConfig.Endpoint,
            credential: new AzureCliCredential());
    }

    /// <summary>
    /// Gets the Search Index Client to use for connecting to the Azure AI Search service.
    /// </summary>
    public SearchIndexClient SearchIndexClient { get; private set; }

    /// <summary>
    /// Gets the name of the index that this fixture sets up and tears down.
    /// </summary>
    public string TestIndexName { get => this._testIndexName; }

    /// <summary>
    /// Gets the manually created vector store record definition for our test model.
    /// </summary>
    public VectorStoreRecordDefinition VectorStoreRecordDefinition { get; private set; }

    /// <summary>
    /// Gets the configuration for the Azure AI Search service.
    /// </summary>
    public AzureAISearchConfiguration Config { get; private set; }

    /// <summary>
    /// Gets the embedding generator to use for generating embeddings for text.
    /// </summary>
    public ITextEmbeddingGenerationService EmbeddingGenerator { get; private set; }

    /// <summary>
    /// Create / Recreate index and upload documents before test run.
    /// </summary>
    /// <returns>An async task.</returns>
    public async Task InitializeAsync()
    {
        await AzureAISearchVectorStoreFixture.DeleteIndexIfExistsAsync(this._testIndexName, this.SearchIndexClient);
        await AzureAISearchVectorStoreFixture.CreateIndexAsync(this._testIndexName, this.SearchIndexClient);
        await AzureAISearchVectorStoreFixture.UploadDocumentsAsync(this.SearchIndexClient.GetSearchClient(this._testIndexName), this.EmbeddingGenerator);
    }

    /// <summary>
    /// Delete the index after the test run.
    /// </summary>
    /// <returns>An async task.</returns>
    public async Task DisposeAsync()
    {
        await AzureAISearchVectorStoreFixture.DeleteIndexIfExistsAsync(this._testIndexName, this.SearchIndexClient);
    }

    /// <summary>
    /// Delete the index if it exists.
    /// </summary>
    /// <param name="indexName">The name of the index to delete.</param>
    /// <param name="adminClient">The search index client to use for deleting the index.</param>
    /// <returns>An async task.</returns>
    public static async Task DeleteIndexIfExistsAsync(string indexName, SearchIndexClient adminClient)
    {
        adminClient.GetIndexNames();
        {
            await adminClient.DeleteIndexAsync(indexName);
        }
    }

    /// <summary>
    /// Create an index with the given name.
    /// </summary>
    /// <param name="indexName">The name of the index to create.</param>
    /// <param name="adminClient">The search index client to use for creating the index.</param>
    /// <returns>An async task.</returns>
    public static async Task CreateIndexAsync(string indexName, SearchIndexClient adminClient)
    {
        AzureOpenAIConfiguration openAIConfiguration = s_configuration.GetRequiredSection("AzureOpenAIEmbeddings").Get<AzureOpenAIConfiguration>()!;

        // Build the list of fields from the model, and then replace the DescriptionEmbedding field with a vector field, to work around
        // issue where the field is not recognized as an array on parsing on the server side when apply the VectorSearchFieldAttribute.
        FieldBuilder fieldBuilder = new();
        var searchFields = fieldBuilder.Build(typeof(AzureAISearchHotel));
        var embeddingfield = searchFields.First(x => x.Name == "DescriptionEmbedding");
        searchFields.Remove(embeddingfield);
        searchFields.Add(new VectorSearchField("DescriptionEmbedding", 1536, "my-vector-profile"));

        // Create an index definition with a vectorizer to use when doing vector searches using text.
        var definition = new SearchIndex(indexName, searchFields);
        definition.VectorSearch = new VectorSearch();
        definition.VectorSearch.Vectorizers.Add(new AzureOpenAIVectorizer("text-embedding-vectorizer")
        {
            Parameters = new AzureOpenAIVectorizerParameters
            {
                ResourceUri = new Uri(openAIConfiguration.Endpoint),
                DeploymentName = openAIConfiguration.DeploymentName,
                ApiKey = openAIConfiguration.ApiKey,
                ModelName = openAIConfiguration.EmbeddingModelId
            }
        });
        definition.VectorSearch.Algorithms.Add(new HnswAlgorithmConfiguration("my-hnsw-vector-config-1") { Parameters = new HnswParameters { Metric = VectorSearchAlgorithmMetric.Cosine } });
        definition.VectorSearch.Profiles.Add(new VectorSearchProfile("my-vector-profile", "my-hnsw-vector-config-1") { VectorizerName = "text-embedding-vectorizer" });

        var suggester = new SearchSuggester("sg", new[] { "HotelName" });
        definition.Suggesters.Add(suggester);

        await adminClient.CreateOrUpdateIndexAsync(definition);
    }

    /// <summary>
    /// Upload test documents to the index.
    /// </summary>
    /// <param name="searchClient">The client to use for uploading the documents.</param>
    /// <param name="embeddingGenerator">An instance of <see cref="ITextEmbeddingGenerationService"/> to generate embeddings.</param>
    public static async Task UploadDocumentsAsync(SearchClient searchClient, ITextEmbeddingGenerationService embeddingGenerator)
    {
        var embedding = await embeddingGenerator.GenerateEmbeddingAsync("This is a great hotel");

        IndexDocumentsBatch<AzureAISearchHotel> batch = IndexDocumentsBatch.Create(
            IndexDocumentsAction.Upload(
                new AzureAISearchHotel()
                {
                    HotelId = "BaseSet-1",
                    HotelName = "Hotel 1",
                    Description = "This is a great hotel",
                    DescriptionEmbedding = embedding,
                    Tags = new[] { "pool", "air conditioning", "concierge" },
                    ParkingIncluded = false,
                    LastRenovationDate = new DateTimeOffset(1970, 1, 18, 0, 0, 0, TimeSpan.Zero),
                    Rating = 3.6
                }),
            IndexDocumentsAction.Upload(
                new AzureAISearchHotel()
                {
                    HotelId = "BaseSet-2",
                    HotelName = "Hotel 2",
                    Description = "This is a great hotel",
                    DescriptionEmbedding = embedding,
                    Tags = new[] { "pool", "free wifi", "concierge" },
                    ParkingIncluded = false,
                    LastRenovationDate = new DateTimeOffset(1979, 2, 18, 0, 0, 0, TimeSpan.Zero),
                    Rating = 3.60
                }),
            IndexDocumentsAction.Upload(
                new AzureAISearchHotel()
                {
                    HotelId = "BaseSet-3",
                    HotelName = "Hotel 3",
                    Description = "This is a great hotel",
                    DescriptionEmbedding = embedding,
                    Tags = new[] { "air conditioning", "bar", "continental breakfast" },
                    ParkingIncluded = true,
                    LastRenovationDate = new DateTimeOffset(2015, 9, 20, 0, 0, 0, TimeSpan.Zero),
                    Rating = 4.80
                }),
            IndexDocumentsAction.Upload(
                new AzureAISearchHotel()
                {
                    HotelId = "BaseSet-4",
                    HotelName = "Hotel 4",
                    Description = "This is a great hotel",
                    DescriptionEmbedding = embedding,
                    Tags = new[] { "concierge", "view", "24-hour front desk service" },
                    ParkingIncluded = true,
                    LastRenovationDate = new DateTimeOffset(1960, 2, 06, 0, 0, 0, TimeSpan.Zero),
                    Rating = 4.60
                })
            );

        await searchClient.IndexDocumentsAsync(batch);

        // Add some delay to allow time for the documents to get indexed and show up in search.
        await Task.Delay(5000);
    }
}<|MERGE_RESOLUTION|>--- conflicted
+++ resolved
@@ -53,11 +53,7 @@
     /// </summary>
     public static AzureAISearchConfiguration? GetAzureAISearchConfiguration()
     {
-<<<<<<< HEAD
-        return s_configuration.GetRequiredSection("AzureAISearch").Get<AzureAISearchConfiguration>();
-=======
         return s_configuration.GetSection("AzureAISearch").Get<AzureAISearchConfiguration>();
->>>>>>> 9520c0de
     }
 
     /// <summary>
