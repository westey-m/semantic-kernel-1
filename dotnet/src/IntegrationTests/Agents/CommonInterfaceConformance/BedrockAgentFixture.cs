--- conflicted
+++ resolved
@@ -41,13 +41,9 @@
     private readonly AmazonBedrockAgentClient _client = new();
     private readonly AmazonBedrockAgentRuntimeClient _runtimeClient = new();
 
-<<<<<<< HEAD
     public AmazonBedrockAgentRuntimeClient AmazonBedrockAgentRuntimeClient => this._runtimeClient;
 
-    public override Microsoft.SemanticKernel.Agents.KernelAgent Agent => this._agent!;
-=======
     public override Microsoft.SemanticKernel.Agents.Agent Agent => this._agent!;
->>>>>>> 5d84e104
 
     public override AgentThread AgentThread => this._thread!;
 
