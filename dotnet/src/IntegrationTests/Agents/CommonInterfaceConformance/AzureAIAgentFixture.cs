--- conflicted
+++ resolved
@@ -34,13 +34,9 @@
     private AzureAIAgentThread? _serviceFailingAgentThread;
     private AzureAIAgentThread? _createdServiceFailingAgentThread;
 
-<<<<<<< HEAD
     public AAIP.AgentsClient AgentsClient => this._agentsClient!;
 
-    public override KernelAgent Agent => this._agent!;
-=======
     public override Agent Agent => this._agent!;
->>>>>>> 5d84e104
 
     public override AgentThread AgentThread => this._thread!;
 
