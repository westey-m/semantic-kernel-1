﻿// Copyright (c) Microsoft. All rights reserved.

using System;
using System.ClientModel;
using System.Threading.Tasks;
using Azure.Identity;
using Microsoft.Extensions.Configuration;
using Microsoft.SemanticKernel;
using Microsoft.SemanticKernel.Agents;
using Microsoft.SemanticKernel.Agents.OpenAI;
using Microsoft.SemanticKernel.ChatCompletion;
using OpenAI.Assistants;
using SemanticKernel.IntegrationTests.TestSettings;

namespace SemanticKernel.IntegrationTests.Agents.CommonInterfaceConformance;

/// <summary>
/// Contains setup and teardown for the <see cref="OpenAIAssistantAgent"/> tests.
/// </summary>
public class OpenAIAssistantAgentFixture : AgentFixture
{
    private readonly IConfigurationRoot _configuration = new ConfigurationBuilder()
            .AddJsonFile(path: "testsettings.json", optional: true, reloadOnChange: true)
            .AddJsonFile(path: "testsettings.development.json", optional: true, reloadOnChange: true)
            .AddEnvironmentVariables()
            .AddUserSecrets<OpenAIAssistantAgentFixture>()
            .Build();

    private AssistantClient? _assistantClient;
    private Assistant? _assistant;
    private OpenAIAssistantAgent? _agent;
    private OpenAIAssistantAgentThread? _thread;
    private OpenAIAssistantAgentThread? _createdThread;
    private OpenAIAssistantAgentThread? _serviceFailingAgentThread;
    private OpenAIAssistantAgentThread? _createdServiceFailingAgentThread;

<<<<<<< HEAD
    public AssistantClient AssistantClient => this._assistantClient!;

    public override KernelAgent Agent => this._agent!;
=======
    public override Agent Agent => this._agent!;
>>>>>>> 0ff97c7f

    public override AgentThread AgentThread => this._thread!;

    public override AgentThread CreatedAgentThread => this._createdThread!;

    public override AgentThread ServiceFailingAgentThread => this._serviceFailingAgentThread!;

    public override AgentThread CreatedServiceFailingAgentThread => this._createdServiceFailingAgentThread!;

    public override async Task<ChatHistory> GetChatHistory()
    {
        var chatHistory = new ChatHistory();
        await foreach (var existingMessage in this._thread!.GetMessagesAsync(MessageCollectionOrder.Ascending).ConfigureAwait(false))
        {
            chatHistory.Add(existingMessage);
        }
        return chatHistory;
    }

    public override async Task DisposeAsync()
    {
        if (this._thread!.Id is not null)
        {
            try
            {
                await this._assistantClient!.DeleteThreadAsync(this._thread!.Id);
            }
            catch (ClientResultException ex) when (ex.Status == 404)
            {
            }
        }

        try
        {
            await this._assistantClient!.DeleteThreadAsync(this._createdThread!.Id);
        }
        catch (ClientResultException ex) when (ex.Status == 404)
        {
        }

        await this._assistantClient!.DeleteAssistantAsync(this._assistant!.Id);
    }

    public override Task DeleteThread(AgentThread thread)
    {
        return this._assistantClient!.DeleteThreadAsync(thread.Id);
    }

    public override async Task InitializeAsync()
    {
        AzureOpenAIConfiguration openAIConfiguration = this._configuration.GetSection("AzureOpenAI").Get<AzureOpenAIConfiguration>()!;
        AzureAIConfiguration configuration = this._configuration.GetSection("AzureAI").Get<AzureAIConfiguration>()!;
        var client = OpenAIAssistantAgent.CreateAzureOpenAIClient(new AzureCliCredential(), new Uri(configuration.Endpoint));
        this._assistantClient = client.GetAssistantClient();

        this._assistant =
            await this._assistantClient.CreateAssistantAsync(
                configuration.ChatModelId,
                name: "HelpfulAssistant",
                instructions: "You are a helpful assistant.");

        var kernelBuilder = Kernel.CreateBuilder();
        kernelBuilder.AddAzureOpenAIChatCompletion(
            deploymentName: openAIConfiguration.ChatDeploymentName!,
            endpoint: openAIConfiguration.Endpoint,
            credentials: new AzureCliCredential());
        kernelBuilder.AddAzureOpenAITextEmbeddingGeneration(
            deploymentName: openAIConfiguration.EmbeddingModelId!,
            endpoint: openAIConfiguration.Endpoint,
            credential: new AzureCliCredential());
        Kernel kernel = kernelBuilder.Build();

        this._agent = new OpenAIAssistantAgent(this._assistant, this._assistantClient) { Kernel = kernel };
        this._thread = new OpenAIAssistantAgentThread(this._assistantClient);

        this._createdThread = new OpenAIAssistantAgentThread(this._assistantClient);
        await this._createdThread.CreateAsync();

        var serviceFailingClient = OpenAIAssistantAgent.CreateAzureOpenAIClient(new AzureCliCredential(), new Uri("https://localhost/failingserviceclient"));
        this._serviceFailingAgentThread = new OpenAIAssistantAgentThread(serviceFailingClient.GetAssistantClient());

        var createdFailingThreadResponse = await this._assistantClient.CreateThreadAsync();
        this._createdServiceFailingAgentThread = new OpenAIAssistantAgentThread(serviceFailingClient.GetAssistantClient(), createdFailingThreadResponse.Value.Id);
    }
}<|MERGE_RESOLUTION|>--- conflicted
+++ resolved
@@ -34,13 +34,9 @@
     private OpenAIAssistantAgentThread? _serviceFailingAgentThread;
     private OpenAIAssistantAgentThread? _createdServiceFailingAgentThread;
 
-<<<<<<< HEAD
     public AssistantClient AssistantClient => this._assistantClient!;
 
-    public override KernelAgent Agent => this._agent!;
-=======
     public override Agent Agent => this._agent!;
->>>>>>> 0ff97c7f
 
     public override AgentThread AgentThread => this._thread!;
 
