--- conflicted
+++ resolved
@@ -42,14 +42,9 @@
     /// <param name="entries">A list of strings.</param>
     /// <param name="embeddingGenerationService">A text embedding generation service.</param>
     /// <param name="createRecord">A delegate which can create a record with a valid key for each string and it's embedding.</param>
-<<<<<<< HEAD
+    [Obsolete("Temporary test utility for Obsolete ITextEmbeddingGenerationService")]
     internal static async Task<VectorStoreCollection<TKey, TRecord>> CreateCollectionFromListAsync<TKey, TRecord>(
         this VectorStore vectorStore,
-=======
-    [Obsolete("Temporary test utility for Obsolete ITextEmbeddingGenerationService")]
-    internal static async Task<IVectorStoreRecordCollection<TKey, TRecord>> CreateCollectionFromListAsync<TKey, TRecord>(
-        this IVectorStore vectorStore,
->>>>>>> 71ea643d
         string collectionName,
         string[] entries,
         ITextEmbeddingGenerationService embeddingGenerationService,
@@ -84,18 +79,18 @@
     /// <param name="entries">A list of strings.</param>
     /// <param name="embeddingGenerator">An embedding generation service.</param>
     /// <param name="createRecord">A delegate which can create a record with a valid key for each string and it's embedding.</param>
-    internal static async Task<IVectorStoreRecordCollection<TKey, TRecord>> CreateCollectionFromListAsync<TKey, TRecord>(
-        this IVectorStore vectorStore,
+    internal static async Task<VectorStoreCollection<TKey, TRecord>> CreateCollectionFromListAsync<TKey, TRecord>(
+        this VectorStore vectorStore,
         string collectionName,
         string[] entries,
         IEmbeddingGenerator<string, Embedding<float>> embeddingGenerator,
         CreateRecordFromString<TKey, TRecord> createRecord)
         where TKey : notnull
-        where TRecord : notnull
+        where TRecord : class
     {
         // Get and create collection if it doesn't exist.
         var collection = vectorStore.GetCollection<TKey, TRecord>(collectionName);
-        await collection.CreateCollectionIfNotExistsAsync().ConfigureAwait(false);
+        await collection.EnsureCollectionExistsAsync().ConfigureAwait(false);
 
         // Create records and generate embeddings for them.
         var tasks = entries.Select((entry, i) => Task.Run(async () =>
@@ -109,25 +104,20 @@
     }
 
     /// <summary>
-    /// Create a <see cref="IVectorStoreRecordCollection{TKey, TRecord}"/> from a list of strings by:
-    /// 1. Getting an instance of <see cref="IVectorStoreRecordCollection{TKey, TRecord}"/>
+    /// Create a <see cref="VectorStoreCollection{TKey, TRecord}"/> from a list of strings by:
+    /// 1. Getting an instance of <see cref="VectorStoreCollection{TKey, TRecord}"/>
     /// 2. Generating embeddings for each string.
     /// 3. Creating a record with a valid key for each string and it's embedding.
     /// 4. Insert the records into the collection.
     /// </summary>
-    /// <param name="vectorStore">Instance of <see cref="IVectorStore"/> used to created the collection.</param>
+    /// <param name="vectorStore">Instance of <see cref="VectorStore"/> used to created the collection.</param>
     /// <param name="collectionName">The collection name.</param>
     /// <param name="searchResults">A list of <see cref="TextSearchResult" />s.</param>
     /// <param name="embeddingGenerationService">A text embedding generation service.</param>
     /// <param name="createRecord">A delegate which can create a record with a valid key for each string and it's embedding.</param>
-<<<<<<< HEAD
+    [Obsolete("Temporary test utility for Obsolete ITextEmbeddingGenerationService")]
     internal static async Task<VectorStoreCollection<TKey, TRecord>> CreateCollectionFromTextSearchResultsAsync<TKey, TRecord>(
         this VectorStore vectorStore,
-=======
-    [Obsolete("Temporary test utility for Obsolete ITextEmbeddingGenerationService")]
-    internal static async Task<IVectorStoreRecordCollection<TKey, TRecord>> CreateCollectionFromTextSearchResultsAsync<TKey, TRecord>(
-        this IVectorStore vectorStore,
->>>>>>> 71ea643d
         string collectionName,
         IList<TextSearchResult> searchResults,
         ITextEmbeddingGenerationService embeddingGenerationService,
