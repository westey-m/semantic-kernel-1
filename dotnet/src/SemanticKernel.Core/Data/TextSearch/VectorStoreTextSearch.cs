--- conflicted
+++ resolved
@@ -21,11 +21,7 @@
 {
     /// <summary>
     /// Create an instance of the <see cref="VectorStoreTextSearch{TRecord}"/> with the
-<<<<<<< HEAD
-    /// provided <see cref="IVectorSearchable{TRecord}"/> for performing searches and
-=======
-    /// provided <see cref="IVectorSearch{TRecord}"/> for performing searches and
->>>>>>> 71ea643d
+    /// provided <see cref="IVectorSearchable{TRecord}"/> for performing searches and
     /// <see cref="IEmbeddingGenerator"/> for generating vectors from the text search query.
     /// </summary>
     /// <param name="vectorSearchable"><see cref="IVectorSearchable{TRecord}"/> instance used to perform the search.</param>
@@ -50,11 +46,7 @@
 
     /// <summary>
     /// Create an instance of the <see cref="VectorStoreTextSearch{TRecord}"/> with the
-<<<<<<< HEAD
-    /// provided <see cref="IVectorSearchable{TRecord}"/> for performing searches and
-=======
-    /// provided <see cref="IVectorSearch{TRecord}"/> for performing searches and
->>>>>>> 71ea643d
+    /// provided <see cref="IVectorSearchable{TRecord}"/> for performing searches and
     /// <see cref="IEmbeddingGenerator"/> for generating vectors from the text search query.
     /// </summary>
     /// <param name="vectorSearchable"><see cref="IVectorSearchable{TRecord}"/> instance used to perform the search.</param>
