--- conflicted
+++ resolved
@@ -62,15 +62,6 @@
     /// <summary>An array of the storage names of all the data properties that are part of the Redis payload, i.e. all properties except the key and vector properties.</summary>
     private readonly string[] _dataStoragePropertyNames;
 
-<<<<<<< HEAD
-    /// <summary>A dictionary that maps from a property name to the storage name that should be used when serializing it to json for data and vector properties.</summary>
-    private readonly Dictionary<string, string> _storagePropertyNames = new();
-
-    /// <summary>The name of the first vector field for the collections that this class is used with.</summary>
-    private readonly string? _firstVectorPropertyName = null;
-
-=======
->>>>>>> 3e529d05
     /// <summary>The mapper to use when mapping between the consumer data model and the Redis record.</summary>
     private readonly IVectorStoreRecordMapper<TRecord, (string Key, JsonNode Node)> _mapper;
 
@@ -109,30 +100,11 @@
             });
 
         // Validate property types.
-<<<<<<< HEAD
-        var properties = VectorStoreRecordPropertyReader.SplitDefinitionAndVerify(typeof(TRecord).Name, this._vectorStoreRecordDefinition, supportsMultipleVectors: true, requiresAtLeastOneVector: false);
-        VectorStoreRecordPropertyVerification.VerifyPropertyTypes([properties.KeyProperty], s_supportedKeyTypes, "Key");
-        VectorStoreRecordPropertyVerification.VerifyPropertyTypes(properties.VectorProperties, s_supportedVectorTypes, "Vector");
-
-        // Lookup storage property names.
-        this._storagePropertyNames = VectorStoreRecordPropertyReader.BuildPropertyNameToJsonPropertyNameMap(properties, typeof(TRecord), this._jsonSerializerOptions);
-        this._dataStoragePropertyNames = properties
-            .DataProperties
-            .Select(x => this._storagePropertyNames[x.DataModelPropertyName])
-            .ToArray();
-        var keyJsonPropertyName = this._storagePropertyNames[properties.KeyProperty.DataModelPropertyName];
-
-        if (properties.VectorProperties.Count > 0)
-        {
-            this._firstVectorPropertyName = this._storagePropertyNames[properties.VectorProperties.First().DataModelPropertyName];
-        }
-=======
         this._propertyReader.VerifyKeyProperties(s_supportedKeyTypes);
         this._propertyReader.VerifyVectorProperties(s_supportedVectorTypes);
 
         // Lookup storage property names.
         this._dataStoragePropertyNames = this._propertyReader.DataPropertyJsonNames.ToArray();
->>>>>>> 3e529d05
 
         // Assign Mapper.
         if (this._options.JsonNodeCustomMapper is not null)
@@ -407,7 +379,7 @@
     {
         Verify.NotNull(vector);
 
-        if (this._firstVectorPropertyName is null)
+        if (this._propertyReader.FirstVectorPropertyName is null)
         {
             throw new InvalidOperationException("The collection does not have any vector fields, so vector search is not possible.");
         }
@@ -416,7 +388,7 @@
 
         // Build query & search.
         byte[] vectorBytes = RedisVectorStoreCollectionSearchMapping.ValidateVectorAndConvertToBytes(vector, "JSON");
-        var query = RedisVectorStoreCollectionSearchMapping.BuildQuery(vectorBytes, internalOptions, this._storagePropertyNames, this._firstVectorPropertyName, null);
+        var query = RedisVectorStoreCollectionSearchMapping.BuildQuery(vectorBytes, internalOptions, this._propertyReader.JsonPropertyNamesMap, this._propertyReader.FirstVectorPropertyJsonName!, null);
         var results = await this.RunOperationAsync(
             "FT.SEARCH",
             () => this._database
