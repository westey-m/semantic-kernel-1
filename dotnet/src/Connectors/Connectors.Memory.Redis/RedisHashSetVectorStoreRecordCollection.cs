﻿// Copyright (c) Microsoft. All rights reserved.

using System;
using System.Collections.Generic;
using System.Linq;
using System.Runtime.CompilerServices;
using System.Threading;
using System.Threading.Tasks;
using Microsoft.SemanticKernel.Data;
using NRedisStack.RedisStackCommands;
using NRedisStack.Search;
using NRedisStack.Search.Literals.Enums;
using StackExchange.Redis;

namespace Microsoft.SemanticKernel.Connectors.Redis;

/// <summary>
/// Service for storing and retrieving vector records, that uses Redis HashSets as the underlying storage.
/// </summary>
/// <typeparam name="TRecord">The data model to use for adding, updating and retrieving data from storage.</typeparam>
#pragma warning disable CA1711 // Identifiers should not have incorrect suffix
public sealed class RedisHashSetVectorStoreRecordCollection<TRecord> : IVectorStoreRecordCollection<string, TRecord>
#pragma warning restore CA1711 // Identifiers should not have incorrect suffix
    where TRecord : class
{
    /// <summary>The name of this database for telemetry purposes.</summary>
    private const string DatabaseName = "Redis";

    /// <summary>A set of types that a key on the provided model may have.</summary>
    private static readonly HashSet<Type> s_supportedKeyTypes =
    [
        typeof(string)
    ];

    /// <summary>A set of types that data properties on the provided model may have.</summary>
    private static readonly HashSet<Type> s_supportedDataTypes =
    [
        typeof(string),
        typeof(int),
        typeof(uint),
        typeof(long),
        typeof(ulong),
        typeof(double),
        typeof(float),
        typeof(bool),
        typeof(int?),
        typeof(uint?),
        typeof(long?),
        typeof(ulong?),
        typeof(double?),
        typeof(float?),
        typeof(bool?)
    ];

    /// <summary>A set of types that vectors on the provided model may have.</summary>
    private static readonly HashSet<Type> s_supportedVectorTypes =
    [
        typeof(ReadOnlyMemory<float>),
        typeof(ReadOnlyMemory<double>),
        typeof(ReadOnlyMemory<float>?),
        typeof(ReadOnlyMemory<double>?)
    ];

    /// <summary>The Redis database to read/write records from.</summary>
    private readonly IDatabase _database;

    /// <summary>The name of the collection that this <see cref="RedisHashSetVectorStoreRecordCollection{TRecord}"/> will access.</summary>
    private readonly string _collectionName;

    /// <summary>Optional configuration options for this class.</summary>
    private readonly RedisHashSetVectorStoreRecordCollectionOptions<TRecord> _options;

    /// <summary>A definition of the current storage model.</summary>
    private readonly VectorStoreRecordDefinition _vectorStoreRecordDefinition;

    /// <summary>An array of the names of all the data properties that are part of the Redis payload as RedisValue objects, i.e. all properties except the key and vector properties.</summary>
    private readonly RedisValue[] _dataStoragePropertyNameRedisValues;

    /// <summary>An array of the names of all the data properties that are part of the Redis payload, i.e. all properties except the key and vector properties.</summary>
    private readonly string[] _dataStoragePropertyNames;

    /// <summary>An array of the names of all the properties that are part of the Redis payload, i.e. all properties except the key property.</summary>
    private readonly string[] _dataAndVectorStoragePropertyNames;

    /// <summary>A dictionary that maps from a property name to the storage name that should be used when serializing it to json for data and vector properties.</summary>
    private readonly Dictionary<string, string> _storagePropertyNames = new();

    /// <summary>The name of the first vector field for the collections that this class is used with.</summary>
    private readonly string? _firstVectorPropertyName = null;

    /// <summary>The mapper to use when mapping between the consumer data model and the Redis record.</summary>
    private readonly IVectorStoreRecordMapper<TRecord, (string Key, HashEntry[] HashEntries)> _mapper;

    /// <summary>
    /// Initializes a new instance of the <see cref="RedisHashSetVectorStoreRecordCollection{TRecord}"/> class.
    /// </summary>
    /// <param name="database">The Redis database to read/write records from.</param>
    /// <param name="collectionName">The name of the collection that this <see cref="RedisHashSetVectorStoreRecordCollectionOptions{TRecord}"/> will access.</param>
    /// <param name="options">Optional configuration options for this class.</param>
    /// <exception cref="ArgumentNullException">Throw when parameters are invalid.</exception>
    public RedisHashSetVectorStoreRecordCollection(IDatabase database, string collectionName, RedisHashSetVectorStoreRecordCollectionOptions<TRecord>? options = null)
    {
        // Verify.
        Verify.NotNull(database);
        Verify.NotNullOrWhiteSpace(collectionName);
<<<<<<< HEAD
        Verify.True(
            !(typeof(TRecord).IsGenericType &&
                typeof(TRecord).GetGenericTypeDefinition() == typeof(VectorStoreGenericDataModel<>) &&
                typeof(TRecord).GetGenericArguments()[0] != typeof(string) &&
                options?.HashEntriesCustomMapper is null),
            "A data model of VectorStoreGenericDataModel with a different key type than string, is not supported by the default mappers. Please provide your own mapper to map to your chosen key type.",
            nameof(options));
        Verify.True(
            !(typeof(TRecord) == typeof(VectorStoreGenericDataModel<string>) && options?.VectorStoreRecordDefinition is null),
            $"A {nameof(VectorStoreRecordDefinition)} must be provided when using {nameof(VectorStoreGenericDataModel<string>)}.",
            nameof(options));
=======
        VectorStoreRecordPropertyReader.VerifyGenericDataModelKeyType(typeof(TRecord), options?.HashEntriesCustomMapper is not null, s_supportedKeyTypes);
        VectorStoreRecordPropertyReader.VerifyGenericDataModelDefinitionSupplied(typeof(TRecord), options?.VectorStoreRecordDefinition is not null);
>>>>>>> cb003326

        // Assign.
        this._database = database;
        this._collectionName = collectionName;
        this._options = options ?? new RedisHashSetVectorStoreRecordCollectionOptions<TRecord>();
        this._vectorStoreRecordDefinition = this._options.VectorStoreRecordDefinition ?? VectorStoreRecordPropertyReader.CreateVectorStoreRecordDefinitionFromType(typeof(TRecord), true);

        // Validate property types.
        var properties = VectorStoreRecordPropertyReader.SplitDefinitionAndVerify(typeof(TRecord).Name, this._vectorStoreRecordDefinition, supportsMultipleVectors: true, requiresAtLeastOneVector: false);
        VectorStoreRecordPropertyReader.VerifyPropertyTypes([properties.KeyProperty], s_supportedKeyTypes, "Key");
        VectorStoreRecordPropertyReader.VerifyPropertyTypes(properties.DataProperties, s_supportedDataTypes, "Data");
        VectorStoreRecordPropertyReader.VerifyPropertyTypes(properties.VectorProperties, s_supportedVectorTypes, "Vector");

        // Lookup storage property names.
        this._storagePropertyNames = VectorStoreRecordPropertyReader.BuildPropertyNameToStorageNameMap(properties);
        this._dataStoragePropertyNames = properties
            .DataProperties
            .Select(x => this._storagePropertyNames[x.DataModelPropertyName])
            .ToArray();
        this._dataStoragePropertyNameRedisValues = this._dataStoragePropertyNames
            .Select(RedisValue.Unbox)
            .ToArray();
        this._dataAndVectorStoragePropertyNames = properties
            .DataProperties
            .Cast<VectorStoreRecordProperty>()
            .Concat(properties.VectorProperties)
            .Select(x => this._storagePropertyNames[x.DataModelPropertyName])
            .ToArray();

        if (properties.VectorProperties.Count > 0)
        {
            this._firstVectorPropertyName = this._storagePropertyNames[properties.VectorProperties.First().DataModelPropertyName];
        }

        // Assign Mapper.
        if (this._options.HashEntriesCustomMapper is not null)
        {
            // Custom Mapper.
            this._mapper = this._options.HashEntriesCustomMapper;
        }
        else if (typeof(TRecord) == typeof(VectorStoreGenericDataModel<string>))
        {
            // Generic data model mapper.
            this._mapper = (IVectorStoreRecordMapper<TRecord, (string Key, HashEntry[] HashEntries)>)new RedisHashSetGenericDataModelMapper(this._vectorStoreRecordDefinition);
        }
        else
        {
            // Default Mapper.
            this._mapper = new RedisHashSetVectorStoreRecordMapper<TRecord>(this._vectorStoreRecordDefinition, this._storagePropertyNames);
        }
    }

    /// <inheritdoc />
    public string CollectionName => this._collectionName;

    /// <inheritdoc />
    public async Task<bool> CollectionExistsAsync(CancellationToken cancellationToken = default)
    {
        try
        {
            await this._database.FT().InfoAsync(this._collectionName).ConfigureAwait(false);
            return true;
        }
        catch (RedisServerException ex) when (ex.Message.Contains("Unknown index name"))
        {
            return false;
        }
        catch (RedisConnectionException ex)
        {
            throw new VectorStoreOperationException("Call to vector store failed.", ex)
            {
                VectorStoreType = DatabaseName,
                CollectionName = this._collectionName,
                OperationName = "FT.INFO"
            };
        }
    }

    /// <inheritdoc />
    public Task CreateCollectionAsync(CancellationToken cancellationToken = default)
    {
        // Map the record definition to a schema.
        var schema = RedisVectorStoreCollectionCreateMapping.MapToSchema(this._vectorStoreRecordDefinition.Properties, this._storagePropertyNames, useDollarPrefix: false);

        // Create the index creation params.
        // Add the collection name and colon as the index prefix, which means that any record where the key is prefixed with this text will be indexed by this index
        var createParams = new FTCreateParams()
            .AddPrefix($"{this._collectionName}:")
            .On(IndexDataType.HASH);

        // Create the index.
        return this.RunOperationAsync("FT.CREATE", () => this._database.FT().CreateAsync(this._collectionName, createParams, schema));
    }

    /// <inheritdoc />
    public async Task CreateCollectionIfNotExistsAsync(CancellationToken cancellationToken = default)
    {
        if (!await this.CollectionExistsAsync(cancellationToken).ConfigureAwait(false))
        {
            await this.CreateCollectionAsync(cancellationToken).ConfigureAwait(false);
        }
    }

    /// <inheritdoc />
    public Task DeleteCollectionAsync(CancellationToken cancellationToken = default)
    {
        return this.RunOperationAsync("FT.DROPINDEX", () => this._database.FT().DropIndexAsync(this._collectionName));
    }

    /// <inheritdoc />
    public async Task<TRecord?> GetAsync(string key, GetRecordOptions? options = null, CancellationToken cancellationToken = default)
    {
        Verify.NotNullOrWhiteSpace(key);

        // Create Options
        var maybePrefixedKey = this.PrefixKeyIfNeeded(key);
        var includeVectors = options?.IncludeVectors ?? false;
        var operationName = includeVectors ? "HGETALL" : "HMGET";

        // Get the Redis value.
        HashEntry[] retrievedHashEntries;
        if (includeVectors)
        {
            retrievedHashEntries = await this.RunOperationAsync(
                operationName,
                () => this._database.HashGetAllAsync(maybePrefixedKey)).ConfigureAwait(false);
        }
        else
        {
            var fieldKeys = this._dataStoragePropertyNameRedisValues;
            var retrievedValues = await this.RunOperationAsync(
                operationName,
                () => this._database.HashGetAsync(maybePrefixedKey, fieldKeys)).ConfigureAwait(false);
            retrievedHashEntries = fieldKeys.Zip(retrievedValues, (field, value) => new HashEntry(field, value)).Where(x => x.Value.HasValue).ToArray();
        }

        // Return null if we found nothing.
        if (retrievedHashEntries == null || retrievedHashEntries.Length == 0)
        {
            return null;
        }

        // Convert to the caller's data model.
        return VectorStoreErrorHandler.RunModelConversion(
            DatabaseName,
            this._collectionName,
            operationName,
            () =>
            {
                return this._mapper.MapFromStorageToDataModel((key, retrievedHashEntries), new() { IncludeVectors = includeVectors });
            });
    }

    /// <inheritdoc />
    public async IAsyncEnumerable<TRecord> GetBatchAsync(IEnumerable<string> keys, GetRecordOptions? options = default, [EnumeratorCancellation] CancellationToken cancellationToken = default)
    {
        Verify.NotNull(keys);

        // Get records in parallel.
        var tasks = keys.Select(x => this.GetAsync(x, options, cancellationToken));
        var results = await Task.WhenAll(tasks).ConfigureAwait(false);
        foreach (var result in results)
        {
            if (result is not null)
            {
                yield return result;
            }
        }
    }

    /// <inheritdoc />
    public Task DeleteAsync(string key, DeleteRecordOptions? options = default, CancellationToken cancellationToken = default)
    {
        Verify.NotNullOrWhiteSpace(key);

        // Create Options
        var maybePrefixedKey = this.PrefixKeyIfNeeded(key);

        // Remove.
        return this.RunOperationAsync(
            "DEL",
            () => this._database
                .KeyDeleteAsync(maybePrefixedKey));
    }

    /// <inheritdoc />
    public Task DeleteBatchAsync(IEnumerable<string> keys, DeleteRecordOptions? options = default, CancellationToken cancellationToken = default)
    {
        Verify.NotNull(keys);

        // Remove records in parallel.
        var tasks = keys.Select(key => this.DeleteAsync(key, options, cancellationToken));
        return Task.WhenAll(tasks);
    }

    /// <inheritdoc />
    public async Task<string> UpsertAsync(TRecord record, UpsertRecordOptions? options = default, CancellationToken cancellationToken = default)
    {
        Verify.NotNull(record);

        // Map.
        var redisHashSetRecord = VectorStoreErrorHandler.RunModelConversion(
            DatabaseName,
            this._collectionName,
            "HSET",
            () => this._mapper.MapFromDataToStorageModel(record));

        // Upsert.
        var maybePrefixedKey = this.PrefixKeyIfNeeded(redisHashSetRecord.Key);
        await this.RunOperationAsync(
            "HSET",
            () => this._database
                .HashSetAsync(
                    maybePrefixedKey,
                    redisHashSetRecord.HashEntries)).ConfigureAwait(false);

        return redisHashSetRecord.Key;
    }

    /// <inheritdoc />
    public async IAsyncEnumerable<string> UpsertBatchAsync(IEnumerable<TRecord> records, UpsertRecordOptions? options = default, [EnumeratorCancellation] CancellationToken cancellationToken = default)
    {
        Verify.NotNull(records);

        // Upsert records in parallel.
        var tasks = records.Select(x => this.UpsertAsync(x, options, cancellationToken));
        var results = await Task.WhenAll(tasks).ConfigureAwait(false);
        foreach (var result in results)
        {
            if (result is not null)
            {
                yield return result;
            }
        }
    }

    /// <inheritdoc />
    public async IAsyncEnumerable<VectorSearchResult<TRecord>> VectorizedSearchAsync<TVector>(TVector vector, VectorSearchOptions? options = null, [EnumeratorCancellation] CancellationToken cancellationToken = default)
    {
        Verify.NotNull(vector);

        if (this._firstVectorPropertyName is null)
        {
            throw new InvalidOperationException("The collection does not have any vector fields, so vector search is not possible.");
        }

        var internalOptions = options ?? Data.VectorSearchOptions.Default;

        // Build query & search.
        var selectFields = internalOptions.IncludeVectors ? null : this._dataStoragePropertyNames;
        byte[] vectorBytes = RedisVectorStoreCollectionSearchMapping.ValidateVectorAndConvertToBytes(vector, "HashSet");
        var query = RedisVectorStoreCollectionSearchMapping.BuildQuery(vectorBytes, internalOptions, this._storagePropertyNames, this._firstVectorPropertyName, selectFields);
        var results = await this.RunOperationAsync(
            "FT.SEARCH",
            () => this._database
                .FT()
                .SearchAsync(this._collectionName, query)).ConfigureAwait(false);

        // Loop through result and convert to the caller's data model.
        foreach (var result in results.Documents)
        {
            var retrievedHashEntries = this._dataAndVectorStoragePropertyNames.Select(propertyName => new HashEntry(propertyName, result[propertyName])).ToArray();

            // Convert to the caller's data model.
            var dataModel = VectorStoreErrorHandler.RunModelConversion(
                DatabaseName,
                this._collectionName,
                "FT.SEARCH",
                () =>
                {
                    return this._mapper.MapFromStorageToDataModel((this.RemoveKeyPrefixIfNeeded(result.Id), retrievedHashEntries), new() { IncludeVectors = internalOptions.IncludeVectors });
                });

            yield return new VectorSearchResult<TRecord>(dataModel, result.Score);
        }
    }

    /// <summary>
    /// Prefix the key with the collection name if the option is set.
    /// </summary>
    /// <param name="key">The key to prefix.</param>
    /// <returns>The updated key if updating is required, otherwise the input key.</returns>
    private string PrefixKeyIfNeeded(string key)
    {
        if (this._options.PrefixCollectionNameToKeyNames)
        {
            return $"{this._collectionName}:{key}";
        }

        return key;
    }

    /// <summary>
    /// Remove the prefix of the given key if the option is set.
    /// </summary>
    /// <param name="key">The key to remove a prefix from.</param>
    /// <returns>The updated key if updating is required, otherwise the input key.</returns>
    private string RemoveKeyPrefixIfNeeded(string key)
    {
        var prefixLength = this._collectionName.Length + 1;

        if (this._options.PrefixCollectionNameToKeyNames && key.Length > prefixLength)
        {
            return key.Substring(prefixLength);
        }

        return key;
    }

    /// <summary>
    /// Run the given operation and wrap any Redis exceptions with <see cref="VectorStoreOperationException"/>."/>
    /// </summary>
    /// <typeparam name="T">The response type of the operation.</typeparam>
    /// <param name="operationName">The type of database operation being run.</param>
    /// <param name="operation">The operation to run.</param>
    /// <returns>The result of the operation.</returns>
    private async Task<T> RunOperationAsync<T>(string operationName, Func<Task<T>> operation)
    {
        try
        {
            return await operation.Invoke().ConfigureAwait(false);
        }
        catch (RedisConnectionException ex)
        {
            throw new VectorStoreOperationException("Call to vector store failed.", ex)
            {
                VectorStoreType = DatabaseName,
                CollectionName = this._collectionName,
                OperationName = operationName
            };
        }
    }

    /// <summary>
    /// Run the given operation and wrap any Redis exceptions with <see cref="VectorStoreOperationException"/>."/>
    /// </summary>
    /// <param name="operationName">The type of database operation being run.</param>
    /// <param name="operation">The operation to run.</param>
    /// <returns>The result of the operation.</returns>
    private async Task RunOperationAsync(string operationName, Func<Task> operation)
    {
        try
        {
            await operation.Invoke().ConfigureAwait(false);
        }
        catch (RedisConnectionException ex)
        {
            throw new VectorStoreOperationException("Call to vector store failed.", ex)
            {
                VectorStoreType = DatabaseName,
                CollectionName = this._collectionName,
                OperationName = operationName
            };
        }
    }
}<|MERGE_RESOLUTION|>--- conflicted
+++ resolved
@@ -103,22 +103,8 @@
         // Verify.
         Verify.NotNull(database);
         Verify.NotNullOrWhiteSpace(collectionName);
-<<<<<<< HEAD
-        Verify.True(
-            !(typeof(TRecord).IsGenericType &&
-                typeof(TRecord).GetGenericTypeDefinition() == typeof(VectorStoreGenericDataModel<>) &&
-                typeof(TRecord).GetGenericArguments()[0] != typeof(string) &&
-                options?.HashEntriesCustomMapper is null),
-            "A data model of VectorStoreGenericDataModel with a different key type than string, is not supported by the default mappers. Please provide your own mapper to map to your chosen key type.",
-            nameof(options));
-        Verify.True(
-            !(typeof(TRecord) == typeof(VectorStoreGenericDataModel<string>) && options?.VectorStoreRecordDefinition is null),
-            $"A {nameof(VectorStoreRecordDefinition)} must be provided when using {nameof(VectorStoreGenericDataModel<string>)}.",
-            nameof(options));
-=======
         VectorStoreRecordPropertyReader.VerifyGenericDataModelKeyType(typeof(TRecord), options?.HashEntriesCustomMapper is not null, s_supportedKeyTypes);
         VectorStoreRecordPropertyReader.VerifyGenericDataModelDefinitionSupplied(typeof(TRecord), options?.VectorStoreRecordDefinition is not null);
->>>>>>> cb003326
 
         // Assign.
         this._database = database;
