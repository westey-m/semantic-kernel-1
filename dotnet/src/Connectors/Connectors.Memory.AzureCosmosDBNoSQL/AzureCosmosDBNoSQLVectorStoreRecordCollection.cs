﻿// Copyright (c) Microsoft. All rights reserved.

using System;
using System.Collections.Generic;
using System.Collections.ObjectModel;
using System.Diagnostics;
using System.Linq;
using System.Linq.Expressions;
using System.Runtime.CompilerServices;
using System.Text.Json;
using System.Text.Json.Nodes;
using System.Threading;
using System.Threading.Tasks;
using Microsoft.Azure.Cosmos;
using Microsoft.Extensions.AI;
using Microsoft.Extensions.VectorData;
using Microsoft.Extensions.VectorData.ConnectorSupport;
using Microsoft.Extensions.VectorData.Properties;
using DistanceFunction = Microsoft.Azure.Cosmos.DistanceFunction;
using IndexKind = Microsoft.Extensions.VectorData.IndexKind;
using MEAI = Microsoft.Extensions.AI;
using SKDistanceFunction = Microsoft.Extensions.VectorData.DistanceFunction;

namespace Microsoft.SemanticKernel.Connectors.AzureCosmosDBNoSQL;

/// <summary>
/// Service for storing and retrieving vector records, that uses Azure CosmosDB NoSQL as the underlying storage.
/// </summary>
/// <typeparam name="TKey">The data type of the record key. Can be either <see cref="string"/>, or <see cref="object"/> for dynamic mapping.</typeparam>
/// <typeparam name="TRecord">The data model to use for adding, updating and retrieving data from storage.</typeparam>
#pragma warning disable CA1711 // Identifiers should not have incorrect suffix
public sealed class AzureCosmosDBNoSQLVectorStoreRecordCollection<TKey, TRecord> : IVectorStoreRecordCollection<TKey, TRecord>, IKeywordHybridSearch<TRecord>
    where TKey : notnull
    where TRecord : notnull
#pragma warning restore CA1711 // Identifiers should not have incorrect
{
    /// <summary>Metadata about vector store record collection.</summary>
    private readonly VectorStoreRecordCollectionMetadata _collectionMetadata;

    /// <summary>The default options for vector search.</summary>
    private static readonly VectorSearchOptions<TRecord> s_defaultVectorSearchOptions = new();

    /// <summary>The default options for hybrid vector search.</summary>
    private static readonly HybridSearchOptions<TRecord> s_defaultKeywordVectorizedHybridSearchOptions = new();

    /// <summary><see cref="Database"/> that can be used to manage the collections in Azure CosmosDB NoSQL.</summary>
    private readonly Database _database;

    /// <summary>Optional configuration options for this class.</summary>
    private readonly AzureCosmosDBNoSQLVectorStoreRecordCollectionOptions<TRecord> _options;

    /// <summary>The model for this collection.</summary>
    private readonly VectorStoreRecordModel _model;

    // TODO: Refactor this into the model (Co)
    /// <summary>The property to use as partition key.</summary>
    private readonly VectorStoreRecordPropertyModel _partitionKeyProperty;

    /// <summary>The mapper to use when mapping between the consumer data model and the Azure CosmosDB NoSQL record.</summary>
    private readonly ICosmosNoSQLMapper<TRecord> _mapper;

    /// <inheritdoc />
    public string Name { get; }

    /// <summary>
    /// Initializes a new instance of the <see cref="AzureCosmosDBNoSQLVectorStoreRecordCollection{TKey, TRecord}"/> class.
    /// </summary>
    /// <param name="database"><see cref="Database"/> that can be used to manage the collections in Azure CosmosDB NoSQL.</param>
    /// <param name="name">The name of the collection that this <see cref="AzureCosmosDBNoSQLVectorStoreRecordCollection{TKey, TRecord}"/> will access.</param>
    /// <param name="options">Optional configuration options for this class.</param>
    public AzureCosmosDBNoSQLVectorStoreRecordCollection(
        Database database,
        string name,
        AzureCosmosDBNoSQLVectorStoreRecordCollectionOptions<TRecord>? options = default)
    {
        // Verify.
        Verify.NotNull(database);
        Verify.NotNullOrWhiteSpace(name);

        if (typeof(TKey) != typeof(string) && typeof(TKey) != typeof(AzureCosmosDBNoSQLCompositeKey) && typeof(TKey) != typeof(object))
        {
            throw new NotSupportedException($"Only {nameof(String)} and {nameof(AzureCosmosDBNoSQLCompositeKey)} keys are supported (and object for dynamic mapping).");
        }

        if (database.Client?.ClientOptions?.UseSystemTextJsonSerializerWithOptions is null)
        {
            throw new ArgumentException(
                $"Property {nameof(CosmosClientOptions.UseSystemTextJsonSerializerWithOptions)} in CosmosClient.ClientOptions " +
                $"is required to be configured for {nameof(AzureCosmosDBNoSQLVectorStoreRecordCollection<TKey, TRecord>)}.");
        }

        // Assign.
        this._database = database;
        this.Name = name;
        this._options = options ?? new();
        var jsonSerializerOptions = this._options.JsonSerializerOptions ?? JsonSerializerOptions.Default;
        this._model = new AzureCosmosDBNoSQLVectorStoreModelBuilder()
            .Build(typeof(TRecord), this._options.VectorStoreRecordDefinition, this._options.EmbeddingGenerator, jsonSerializerOptions);

        // Assign mapper.
        this._mapper = typeof(TRecord) == typeof(Dictionary<string, object?>)
            ? (new AzureCosmosDBNoSQLDynamicDataModelMapper(this._model, jsonSerializerOptions) as ICosmosNoSQLMapper<TRecord>)!
            : new AzureCosmosDBNoSQLVectorStoreRecordMapper<TRecord>(this._model, this._options.JsonSerializerOptions);

        // Setup partition key property
        if (this._options.PartitionKeyPropertyName is not null)
        {
            if (!this._model.PropertyMap.TryGetValue(this._options.PartitionKeyPropertyName, out var property))
            {
                throw new ArgumentException($"Partition key property '{this._options.PartitionKeyPropertyName}' is not part of the record definition.");
            }

            if (property.Type != typeof(string))
            {
                throw new ArgumentException("Partition key property must be string.");
            }

            this._partitionKeyProperty = property;
        }
        else
        {
            // If partition key is not provided, use key property as a partition key.
            this._partitionKeyProperty = this._model.KeyProperty;
        }

        this._collectionMetadata = new()
        {
            VectorStoreSystemName = AzureCosmosDBNoSQLConstants.VectorStoreSystemName,
            VectorStoreName = database.Id,
            CollectionName = name
        };
    }

    /// <inheritdoc />
    public async Task<bool> CollectionExistsAsync(CancellationToken cancellationToken = default)
    {
        const string OperationName = "ListCollectionNamesAsync";
        const string Query = "SELECT VALUE(c.id) FROM c WHERE c.id = @collectionName";
        var queryDefinition = new QueryDefinition(Query).WithParameter("@collectionName", this.Name);

        using var feedIterator = VectorStoreErrorHandler.RunOperation<FeedIterator<string>, CosmosException>(
            this._collectionMetadata,
            OperationName,
            () => this._database.GetContainerQueryIterator<string>(queryDefinition));

        using var errorHandlingFeedIterator = new ErrorHandlingFeedIterator<string>(feedIterator, this._collectionMetadata, OperationName);

        while (feedIterator.HasMoreResults)
        {
            var next = await feedIterator.ReadNextAsync(cancellationToken).ConfigureAwait(false);

            foreach (var containerName in next.Resource)
            {
                return true;
            }
        }

        return false;
    }

    /// <inheritdoc />
    public Task CreateCollectionAsync(CancellationToken cancellationToken = default)
    {
        return this.RunOperationAsync("CreateContainer", () =>
            this._database.CreateContainerAsync(this.GetContainerProperties(), cancellationToken: cancellationToken));
    }

    /// <inheritdoc />
    public async Task CreateCollectionIfNotExistsAsync(CancellationToken cancellationToken = default)
    {
        if (!await this.CollectionExistsAsync(cancellationToken).ConfigureAwait(false))
        {
            await this.CreateCollectionAsync(cancellationToken).ConfigureAwait(false);
        }
    }

    /// <inheritdoc />
    public async Task DeleteCollectionAsync(CancellationToken cancellationToken = default)
    {
        try
        {
            await this._database
                .GetContainer(this.Name)
                .DeleteContainerAsync(cancellationToken: cancellationToken).ConfigureAwait(false);
        }
        catch (CosmosException ex) when (ex.StatusCode == System.Net.HttpStatusCode.NotFound)
        {
            // Do nothing, since the container is already deleted.
        }
        catch (CosmosException ex)
        {
            throw new VectorStoreOperationException("Call to vector store failed.", ex)
            {
                VectorStoreSystemName = AzureCosmosDBNoSQLConstants.VectorStoreSystemName,
                VectorStoreName = this._collectionMetadata.VectorStoreName,
                CollectionName = this.Name,
                OperationName = "DeleteContainer"
            };
        }
    }

    /// <inheritdoc />
    public Task DeleteAsync(TKey key, CancellationToken cancellationToken = default)
        => this.DeleteAsync([key], cancellationToken);

    /// <inheritdoc />
    public async Task DeleteAsync(IEnumerable<TKey> keys, CancellationToken cancellationToken = default)
    {
        Verify.NotNull(keys);

        var tasks = GetCompositeKeys(keys).Select(key =>
        {
            Verify.NotNullOrWhiteSpace(key.RecordKey);
            Verify.NotNullOrWhiteSpace(key.PartitionKey);

            return this.RunOperationAsync("DeleteItem", () =>
                this._database
                    .GetContainer(this.Name)
                    .DeleteItemAsync<JsonObject>(key.RecordKey, new PartitionKey(key.PartitionKey), cancellationToken: cancellationToken));
        });

        await Task.WhenAll(tasks).ConfigureAwait(false);
    }

    /// <inheritdoc />
    public async Task<TRecord?> GetAsync(TKey key, GetRecordOptions? options = null, CancellationToken cancellationToken = default)
    {
        return await this.GetAsync([key], options, cancellationToken)
            .FirstOrDefaultAsync(cancellationToken)
            .ConfigureAwait(false);
    }

    /// <inheritdoc />
    public async IAsyncEnumerable<TRecord> GetAsync(
        IEnumerable<TKey> keys,
        GetRecordOptions? options = null,
        [EnumeratorCancellation] CancellationToken cancellationToken = default)
    {
        Verify.NotNull(keys);

        const string OperationName = "GetItemQueryIterator";

        var includeVectors = options?.IncludeVectors ?? false;
        if (includeVectors && this._model.VectorProperties.Any(p => p.EmbeddingGenerator is not null))
        {
            throw new NotSupportedException(VectorDataStrings.IncludeVectorsNotSupportedWithEmbeddingGeneration);
        }

        var queryDefinition = AzureCosmosDBNoSQLVectorStoreCollectionQueryBuilder.BuildSelectQuery(
            this._model,
            this._model.KeyProperty.StorageName,
            this._partitionKeyProperty.StorageName,
            GetCompositeKeys(keys).ToList(),
            includeVectors);

        await foreach (var jsonObject in this.GetItemsAsync<JsonObject>(queryDefinition, OperationName, cancellationToken).ConfigureAwait(false))
        {
<<<<<<< HEAD
            var record = this._mapper.MapFromStorageToDataModel(jsonObject, new() { IncludeVectors = includeVectors });
=======
            var record = VectorStoreErrorHandler.RunModelConversion(
                AzureCosmosDBNoSQLConstants.VectorStoreSystemName,
                this._collectionMetadata.VectorStoreName,
                this.Name,
                OperationName,
                () => this._mapper.MapFromStorageToDataModel(jsonObject, includeVectors));
>>>>>>> 2d423f1e

            if (record is not null)
            {
                yield return record;
            }
        }
    }

    /// <inheritdoc />
    public async Task<TKey> UpsertAsync(TRecord record, CancellationToken cancellationToken = default)
    {
        Verify.NotNull(record);

        const string OperationName = "UpsertItem";

        MEAI.Embedding?[]? generatedEmbeddings = null;

        var vectorPropertyCount = this._model.VectorProperties.Count;
        for (var i = 0; i < vectorPropertyCount; i++)
        {
            var vectorProperty = this._model.VectorProperties[i];

            if (vectorProperty.EmbeddingGenerator is null)
            {
                continue;
            }

            // TODO: Ideally we'd group together vector properties using the same generator (and with the same input and output properties),
            // and generate embeddings for them in a single batch. That's some more complexity though.
            if (vectorProperty.TryGenerateEmbedding<TRecord, Embedding<float>, ReadOnlyMemory<float>>(record, cancellationToken, out var floatTask))
            {
                generatedEmbeddings ??= new MEAI.Embedding?[vectorPropertyCount];
                generatedEmbeddings[i] = await floatTask.ConfigureAwait(false);
            }
            else if (vectorProperty.TryGenerateEmbedding<TRecord, Embedding<byte>, ReadOnlyMemory<byte>>(record, cancellationToken, out var byteTask))
            {
                generatedEmbeddings ??= new MEAI.Embedding?[vectorPropertyCount];
                generatedEmbeddings[i] = await byteTask.ConfigureAwait(false);
            }
            else if (vectorProperty.TryGenerateEmbedding<TRecord, Embedding<sbyte>, ReadOnlyMemory<sbyte>>(record, cancellationToken, out var sbyteTask))
            {
                generatedEmbeddings ??= new MEAI.Embedding?[vectorPropertyCount];
                generatedEmbeddings[i] = await sbyteTask.ConfigureAwait(false);
            }
            else
            {
                throw new InvalidOperationException(
                    $"The embedding generator configured on property '{vectorProperty.ModelName}' cannot produce an embedding of types '{typeof(Embedding<float>).Name}', '{typeof(Embedding<byte>).Name}' or '{typeof(Embedding<sbyte>).Name}' for the given input type.");
            }
        }

        var jsonObject = this._mapper.MapFromDataToStorageModel(record, generatedEmbeddings);

        var keyValue = jsonObject.TryGetPropertyValue(this._model.KeyProperty.StorageName!, out var jsonKey) ? jsonKey?.ToString() : null;
        var partitionKeyValue = jsonObject.TryGetPropertyValue(this._partitionKeyProperty.StorageName, out var jsonPartitionKey) ? jsonPartitionKey?.ToString() : null;

        if (string.IsNullOrWhiteSpace(keyValue))
        {
            throw new VectorStoreOperationException($"Key property {this._model.KeyProperty.ModelName} is not initialized.");
        }

        if (string.IsNullOrWhiteSpace(partitionKeyValue))
        {
            throw new VectorStoreOperationException($"Partition key property {this._partitionKeyProperty.ModelName} is not initialized.");
        }

        await this.RunOperationAsync(OperationName, () =>
            this._database
                .GetContainer(this.Name)
                .UpsertItemAsync(jsonObject, new PartitionKey(partitionKeyValue), cancellationToken: cancellationToken))
            .ConfigureAwait(false);

        return typeof(TKey) switch
        {
            var t when t == typeof(AzureCosmosDBNoSQLCompositeKey) || t == typeof(object) => (TKey)(object)new AzureCosmosDBNoSQLCompositeKey(keyValue!, partitionKeyValue!),
            var t when t == typeof(string) => (TKey)(object)keyValue!,
            _ => throw new UnreachableException()
        };
    }

    /// <inheritdoc />
    public async Task<IReadOnlyList<TKey>> UpsertAsync(IEnumerable<TRecord> records, CancellationToken cancellationToken = default)
    {
        Verify.NotNull(records);

        // TODO: Do proper bulk upsert rather than parallel single inserts, #11350
        var tasks = records.Select(record => this.UpsertAsync(record, cancellationToken));
        var keys = await Task.WhenAll(tasks).ConfigureAwait(false);
        return keys.Where(k => k is not null).ToList();
    }

    #region Search

    /// <inheritdoc />
    public async IAsyncEnumerable<VectorSearchResult<TRecord>> SearchAsync<TInput>(
        TInput value,
        int top,
        VectorSearchOptions<TRecord>? options = default,
        [EnumeratorCancellation] CancellationToken cancellationToken = default)
        where TInput : notnull
    {
        options ??= s_defaultVectorSearchOptions;
        var vectorProperty = this._model.GetVectorPropertyOrSingle(options);

        switch (vectorProperty.EmbeddingGenerator)
        {
            case IEmbeddingGenerator<TInput, Embedding<float>> generator:
            {
                var embedding = await generator.GenerateEmbeddingAsync(value, new() { Dimensions = vectorProperty.Dimensions }, cancellationToken).ConfigureAwait(false);

                await foreach (var record in this.SearchCoreAsync(embedding.Vector, top, vectorProperty, operationName: "Search", options, cancellationToken).ConfigureAwait(false))
                {
                    yield return record;
                }

                yield break;
            }

            case IEmbeddingGenerator<TInput, Embedding<byte>> generator:
            {
                var embedding = await generator.GenerateEmbeddingAsync(value, new() { Dimensions = vectorProperty.Dimensions }, cancellationToken).ConfigureAwait(false);

                await foreach (var record in this.SearchCoreAsync(embedding.Vector, top, vectorProperty, operationName: "Search", options, cancellationToken).ConfigureAwait(false))
                {
                    yield return record;
                }

                yield break;
            }

            case IEmbeddingGenerator<TInput, Embedding<sbyte>> generator:
            {
                var embedding = await generator.GenerateEmbeddingAsync(value, new() { Dimensions = vectorProperty.Dimensions }, cancellationToken).ConfigureAwait(false);

                await foreach (var record in this.SearchCoreAsync(embedding.Vector, top, vectorProperty, operationName: "Search", options, cancellationToken).ConfigureAwait(false))
                {
                    yield return record;
                }

                yield break;
            }

            case null:
                throw new InvalidOperationException(VectorDataStrings.NoEmbeddingGeneratorWasConfiguredForSearch);

            default:
                throw new InvalidOperationException(
                    AzureCosmosDBNoSQLVectorStoreModelBuilder.s_supportedVectorTypes.Contains(typeof(TInput))
                        ? string.Format(VectorDataStrings.EmbeddingTypePassedToSearchAsync)
                        : string.Format(VectorDataStrings.IncompatibleEmbeddingGeneratorWasConfiguredForInputType, typeof(TInput).Name, vectorProperty.EmbeddingGenerator.GetType().Name));
        }
    }

    /// <inheritdoc />
    public IAsyncEnumerable<VectorSearchResult<TRecord>> SearchEmbeddingAsync<TVector>(
        TVector vector,
        int top,
        VectorSearchOptions<TRecord>? options = null,
        CancellationToken cancellationToken = default)
        where TVector : notnull
    {
        options ??= s_defaultVectorSearchOptions;
        var vectorProperty = this._model.GetVectorPropertyOrSingle(options);

        return this.SearchCoreAsync(vector, top, vectorProperty, operationName: "SearchEmbedding", options, cancellationToken);
    }

    private IAsyncEnumerable<VectorSearchResult<TRecord>> SearchCoreAsync<TVector>(
        TVector vector,
        int top,
        VectorStoreRecordVectorPropertyModel vectorProperty,
        string operationName,
        VectorSearchOptions<TRecord> options,
        CancellationToken cancellationToken = default)
        where TVector : notnull
    {
        const string OperationName = "VectorizedSearch";
        const string ScorePropertyName = "SimilarityScore";

        this.VerifyVectorType(vector);
        Verify.NotLessThan(top, 1);

        if (options.IncludeVectors && this._model.VectorProperties.Any(p => p.EmbeddingGenerator is not null))
        {
            throw new NotSupportedException(VectorDataStrings.IncludeVectorsNotSupportedWithEmbeddingGeneration);
        }

#pragma warning disable CS0618 // Type or member is obsolete
        var queryDefinition = AzureCosmosDBNoSQLVectorStoreCollectionQueryBuilder.BuildSearchQuery(
            vector,
            null,
            this._model,
            vectorProperty.StorageName,
            null,
            ScorePropertyName,
            options.OldFilter,
            options.Filter,
            top,
            options.Skip,
            options.IncludeVectors);
#pragma warning restore CS0618 // Type or member is obsolete

        var searchResults = this.GetItemsAsync<JsonObject>(queryDefinition, OperationName, cancellationToken);
        return this.MapSearchResultsAsync(
            searchResults,
            ScorePropertyName,
            OperationName,
            options.IncludeVectors,
            cancellationToken);
    }

    /// <inheritdoc />
    [Obsolete("Use either SearchEmbeddingAsync to search directly on embeddings, or SearchAsync to handle embedding generation internally as part of the call.")]
    public IAsyncEnumerable<VectorSearchResult<TRecord>> VectorizedSearchAsync<TVector>(TVector vector, int top, VectorSearchOptions<TRecord>? options = null, CancellationToken cancellationToken = default)
        where TVector : notnull
        => this.SearchEmbeddingAsync(vector, top, options, cancellationToken);

    #endregion Search

    /// <inheritdoc />
    public async IAsyncEnumerable<TRecord> GetAsync(Expression<Func<TRecord, bool>> filter, int top,
        GetFilteredRecordOptions<TRecord>? options = null, [EnumeratorCancellation] CancellationToken cancellationToken = default)
    {
        Verify.NotNull(filter);
        Verify.NotLessThan(top, 1);

        const string OperationName = "GetAsync";

        options ??= new();

        var (whereClause, filterParameters) = new AzureCosmosDBNoSqlFilterTranslator().Translate(filter, this._model);

        var queryDefinition = AzureCosmosDBNoSQLVectorStoreCollectionQueryBuilder.BuildSearchQuery(
            this._model,
            whereClause,
            filterParameters,
            options,
            top);

        var searchResults = this.GetItemsAsync<JsonObject>(queryDefinition, OperationName, cancellationToken);

        await foreach (var jsonObject in searchResults.ConfigureAwait(false))
        {
<<<<<<< HEAD
            var record = this._mapper.MapFromStorageToDataModel(jsonObject, new() { IncludeVectors = options.IncludeVectors });
=======
            var record = VectorStoreErrorHandler.RunModelConversion(
                AzureCosmosDBNoSQLConstants.VectorStoreSystemName,
                this._collectionMetadata.VectorStoreName,
                this.Name,
                "GetAsync",
                () => this._mapper.MapFromStorageToDataModel(jsonObject, options.IncludeVectors));
>>>>>>> 2d423f1e

            yield return record;
        }
    }

    /// <inheritdoc />
    public IAsyncEnumerable<VectorSearchResult<TRecord>> HybridSearchAsync<TVector>(TVector vector, ICollection<string> keywords, int top, HybridSearchOptions<TRecord>? options = null, CancellationToken cancellationToken = default)
    {
        const string OperationName = "VectorizedSearch";
        const string ScorePropertyName = "SimilarityScore";

        this.VerifyVectorType(vector);
        Verify.NotLessThan(top, 1);

        options ??= s_defaultKeywordVectorizedHybridSearchOptions;
        var vectorProperty = this._model.GetVectorPropertyOrSingle<TRecord>(new() { VectorProperty = options.VectorProperty });
        var textProperty = this._model.GetFullTextDataPropertyOrSingle(options.AdditionalProperty);

#pragma warning disable CS0618 // Type or member is obsolete
        var queryDefinition = AzureCosmosDBNoSQLVectorStoreCollectionQueryBuilder.BuildSearchQuery<TVector, TRecord>(
            vector,
            keywords,
            this._model,
            vectorProperty.StorageName,
            textProperty.StorageName,
            ScorePropertyName,
            options.OldFilter,
            options.Filter,
            top,
            options.Skip,
            options.IncludeVectors);
#pragma warning restore CS0618 // Type or member is obsolete

        var searchResults = this.GetItemsAsync<JsonObject>(queryDefinition, OperationName, cancellationToken);
        return this.MapSearchResultsAsync(
            searchResults,
            ScorePropertyName,
            OperationName,
            options.IncludeVectors,
            cancellationToken);
    }

    /// <inheritdoc />
    public object? GetService(Type serviceType, object? serviceKey = null)
    {
        Verify.NotNull(serviceType);

        return
            serviceKey is not null ? null :
            serviceType == typeof(VectorStoreRecordCollectionMetadata) ? this._collectionMetadata :
            serviceType == typeof(Database) ? this._database :
            serviceType.IsInstanceOfType(this) ? this :
            null;
    }

    #region private

    private void VerifyVectorType<TVector>(TVector? vector)
    {
        Verify.NotNull(vector);

        var vectorType = vector.GetType();

        if (!AzureCosmosDBNoSQLVectorStoreModelBuilder.s_supportedVectorTypes.Contains(vectorType))
        {
            throw new NotSupportedException(
                $"The provided vector type {vectorType.FullName} is not supported by the Azure CosmosDB NoSQL connector. " +
                $"Supported types are: {string.Join(", ", AzureCosmosDBNoSQLVectorStoreModelBuilder.s_supportedVectorTypes.Select(l => l.FullName))}");
        }
    }

    private Task<T> RunOperationAsync<T>(string operationName, Func<Task<T>> operation)
        => VectorStoreErrorHandler.RunOperationAsync<T, CosmosException>(
            this._collectionMetadata,
            operationName,
            operation);

    /// <summary>
    /// Returns instance of <see cref="ContainerProperties"/> with applied indexing policy.
    /// More information here: <see href="https://learn.microsoft.com/en-us/azure/cosmos-db/nosql/how-to-manage-indexing-policy"/>.
    /// </summary>
    private ContainerProperties GetContainerProperties()
    {
        // Process Vector properties.
        var embeddings = new Collection<Azure.Cosmos.Embedding>();
        var vectorIndexPaths = new Collection<VectorIndexPath>();

        var indexingPolicy = new IndexingPolicy
        {
            IndexingMode = this._options.IndexingMode,
            Automatic = this._options.Automatic
        };

        if (this._options.IndexingMode == IndexingMode.None)
        {
            return new ContainerProperties(this.Name, partitionKeyPath: $"/{this._partitionKeyProperty.StorageName}")
            {
                IndexingPolicy = indexingPolicy
            };
        }

        foreach (var property in this._model.VectorProperties)
        {
            var path = $"/{property.StorageName}";

            var embedding = new Azure.Cosmos.Embedding
            {
                DataType = GetDataType(property.EmbeddingType, property.StorageName),
                Dimensions = (int)property.Dimensions,
                DistanceFunction = GetDistanceFunction(property.DistanceFunction, property.StorageName),
                Path = path
            };

            var vectorIndexPath = new VectorIndexPath
            {
                Type = GetIndexKind(property.IndexKind, property.StorageName),
                Path = path
            };

            embeddings.Add(embedding);
            vectorIndexPaths.Add(vectorIndexPath);
        }

        indexingPolicy.VectorIndexes = vectorIndexPaths;

        var fullTextPolicy = new FullTextPolicy() { FullTextPaths = new Collection<FullTextPath>() };
        var vectorEmbeddingPolicy = new VectorEmbeddingPolicy(embeddings);

        // Process Data properties.
        foreach (var property in this._model.DataProperties)
        {
            if (property.IsIndexed || property.IsFullTextIndexed)
            {
                indexingPolicy.IncludedPaths.Add(new IncludedPath { Path = $"/{property.StorageName}/?" });
            }
            if (property.IsFullTextIndexed)
            {
                indexingPolicy.FullTextIndexes.Add(new FullTextIndexPath { Path = $"/{property.StorageName}" });
                // TODO: Switch to using language from a setting.
                fullTextPolicy.FullTextPaths.Add(new FullTextPath { Path = $"/{property.StorageName}", Language = "en-US" });
            }
        }

        // Adding special mandatory indexing path.
        indexingPolicy.IncludedPaths.Add(new IncludedPath { Path = "/" });

        // Exclude vector paths to ensure optimized performance.
        foreach (var vectorIndexPath in vectorIndexPaths)
        {
            indexingPolicy.ExcludedPaths.Add(new ExcludedPath { Path = $"{vectorIndexPath.Path}/*" });
        }

        return new ContainerProperties(this.Name, partitionKeyPath: $"/{this._partitionKeyProperty.StorageName}")
        {
            VectorEmbeddingPolicy = vectorEmbeddingPolicy,
            IndexingPolicy = indexingPolicy,
            FullTextPolicy = fullTextPolicy
        };
    }

    /// <summary>
    /// More information about Azure CosmosDB NoSQL index kinds here: <see href="https://learn.microsoft.com/en-us/azure/cosmos-db/nosql/vector-search#vector-indexing-policies" />.
    /// </summary>
    private static VectorIndexType GetIndexKind(string? indexKind, string vectorPropertyName)
        => indexKind switch
        {
            IndexKind.DiskAnn or null => VectorIndexType.DiskANN,
            IndexKind.Flat => VectorIndexType.Flat,
            IndexKind.QuantizedFlat => VectorIndexType.QuantizedFlat,
            _ => throw new InvalidOperationException($"Index kind '{indexKind}' on {nameof(VectorStoreRecordVectorProperty)} '{vectorPropertyName}' is not supported by the Azure CosmosDB NoSQL VectorStore.")
        };

    /// <summary>
    /// More information about Azure CosmosDB NoSQL distance functions here: <see href="https://learn.microsoft.com/en-us/azure/cosmos-db/nosql/vector-search#container-vector-policies" />.
    /// </summary>
    private static DistanceFunction GetDistanceFunction(string? distanceFunction, string vectorPropertyName)
    {
        if (string.IsNullOrWhiteSpace(distanceFunction))
        {
            // Use default distance function.
            return DistanceFunction.Cosine;
        }

        return distanceFunction switch
        {
            SKDistanceFunction.CosineSimilarity => DistanceFunction.Cosine,
            SKDistanceFunction.DotProductSimilarity => DistanceFunction.DotProduct,
            SKDistanceFunction.EuclideanDistance => DistanceFunction.Euclidean,
            _ => throw new InvalidOperationException($"Distance function '{distanceFunction}' for {nameof(VectorStoreRecordVectorProperty)} '{vectorPropertyName}' is not supported by the Azure CosmosDB NoSQL VectorStore.")
        };
    }

    /// <summary>
    /// Returns <see cref="VectorDataType"/> based on vector property type.
    /// </summary>
    private static VectorDataType GetDataType(Type vectorDataType, string vectorPropertyName)
        => vectorDataType switch
        {
            Type type when type == typeof(ReadOnlyMemory<float>) || type == typeof(ReadOnlyMemory<float>?) => VectorDataType.Float32,
            Type type when type == typeof(ReadOnlyMemory<byte>) || type == typeof(ReadOnlyMemory<byte>?) => VectorDataType.Uint8,
            Type type when type == typeof(ReadOnlyMemory<sbyte>) || type == typeof(ReadOnlyMemory<sbyte>?) => VectorDataType.Int8,
            _ => throw new InvalidOperationException($"Data type '{vectorDataType}' for {nameof(VectorStoreRecordVectorProperty)} '{vectorPropertyName}' is not supported by the Azure CosmosDB NoSQL VectorStore.")
        };

    private async IAsyncEnumerable<T> GetItemsAsync<T>(QueryDefinition queryDefinition, string operationName, [EnumeratorCancellation] CancellationToken cancellationToken)
    {
        using var feedIterator = VectorStoreErrorHandler.RunOperation<FeedIterator<T>, CosmosException>(
            this._collectionMetadata,
            operationName,
            () => this._database
                .GetContainer(this.Name)
                .GetItemQueryIterator<T>(queryDefinition));
        using var errorHandlingFeedIterator = new ErrorHandlingFeedIterator<T>(feedIterator, this._collectionMetadata, operationName);

        while (errorHandlingFeedIterator.HasMoreResults)
        {
            var response = await errorHandlingFeedIterator.ReadNextAsync(cancellationToken).ConfigureAwait(false);

            foreach (var record in response.Resource)
            {
                if (record is not null)
                {
                    yield return record;
                }
            }
        }
    }

    private async IAsyncEnumerable<VectorSearchResult<TRecord>> MapSearchResultsAsync(
        IAsyncEnumerable<JsonObject> jsonObjects,
        string scorePropertyName,
        string operationName,
        bool includeVectors,
        [EnumeratorCancellation] CancellationToken cancellationToken)
    {
        await foreach (var jsonObject in jsonObjects.ConfigureAwait(false))
        {
            var score = jsonObject[scorePropertyName]?.AsValue().GetValue<double>();

            // Remove score from result object for mapping.
            jsonObject.Remove(scorePropertyName);

<<<<<<< HEAD
            var record = this._mapper.MapFromStorageToDataModel(jsonObject, new() { IncludeVectors = includeVectors });
=======
            var record = VectorStoreErrorHandler.RunModelConversion(
                AzureCosmosDBNoSQLConstants.VectorStoreSystemName,
                this._collectionMetadata.VectorStoreName,
                this.Name,
                operationName,
                () => this._mapper.MapFromStorageToDataModel(jsonObject, includeVectors));
>>>>>>> 2d423f1e

            yield return new VectorSearchResult<TRecord>(record, score);
        }
    }

    private static IEnumerable<AzureCosmosDBNoSQLCompositeKey> GetCompositeKeys(IEnumerable<TKey> keys)
        => keys switch
        {
            IEnumerable<AzureCosmosDBNoSQLCompositeKey> k => k,
            IEnumerable<string> k => k.Select(key => new AzureCosmosDBNoSQLCompositeKey(recordKey: key, partitionKey: key)),
            IEnumerable<object> k => k.Select(key => key switch
            {
                string s => new AzureCosmosDBNoSQLCompositeKey(recordKey: s, partitionKey: s),
                AzureCosmosDBNoSQLCompositeKey ck => ck,
                _ => throw new ArgumentException($"Invalid key type '{key.GetType().Name}'.")
            }),
            _ => throw new UnreachableException()
        };

    #endregion
}<|MERGE_RESOLUTION|>--- conflicted
+++ resolved
@@ -255,16 +255,7 @@
 
         await foreach (var jsonObject in this.GetItemsAsync<JsonObject>(queryDefinition, OperationName, cancellationToken).ConfigureAwait(false))
         {
-<<<<<<< HEAD
-            var record = this._mapper.MapFromStorageToDataModel(jsonObject, new() { IncludeVectors = includeVectors });
-=======
-            var record = VectorStoreErrorHandler.RunModelConversion(
-                AzureCosmosDBNoSQLConstants.VectorStoreSystemName,
-                this._collectionMetadata.VectorStoreName,
-                this.Name,
-                OperationName,
-                () => this._mapper.MapFromStorageToDataModel(jsonObject, includeVectors));
->>>>>>> 2d423f1e
+            var record = this._mapper.MapFromStorageToDataModel(jsonObject, includeVectors);
 
             if (record is not null)
             {
@@ -508,16 +499,7 @@
 
         await foreach (var jsonObject in searchResults.ConfigureAwait(false))
         {
-<<<<<<< HEAD
-            var record = this._mapper.MapFromStorageToDataModel(jsonObject, new() { IncludeVectors = options.IncludeVectors });
-=======
-            var record = VectorStoreErrorHandler.RunModelConversion(
-                AzureCosmosDBNoSQLConstants.VectorStoreSystemName,
-                this._collectionMetadata.VectorStoreName,
-                this.Name,
-                "GetAsync",
-                () => this._mapper.MapFromStorageToDataModel(jsonObject, options.IncludeVectors));
->>>>>>> 2d423f1e
+            var record = this._mapper.MapFromStorageToDataModel(jsonObject, options.IncludeVectors);
 
             yield return record;
         }
@@ -760,16 +742,7 @@
             // Remove score from result object for mapping.
             jsonObject.Remove(scorePropertyName);
 
-<<<<<<< HEAD
-            var record = this._mapper.MapFromStorageToDataModel(jsonObject, new() { IncludeVectors = includeVectors });
-=======
-            var record = VectorStoreErrorHandler.RunModelConversion(
-                AzureCosmosDBNoSQLConstants.VectorStoreSystemName,
-                this._collectionMetadata.VectorStoreName,
-                this.Name,
-                operationName,
-                () => this._mapper.MapFromStorageToDataModel(jsonObject, includeVectors));
->>>>>>> 2d423f1e
+            var record = this._mapper.MapFromStorageToDataModel(jsonObject, includeVectors);
 
             yield return new VectorSearchResult<TRecord>(record, score);
         }
