--- conflicted
+++ resolved
@@ -172,11 +172,10 @@
     /// <inheritdoc />
     public async Task DeleteCollectionAsync(CancellationToken cancellationToken = default)
     {
-<<<<<<< HEAD
         try
         {
             await this._database
-                .GetContainer(this.CollectionName)
+                .GetContainer(this.Name)
                 .DeleteContainerAsync(cancellationToken: cancellationToken).ConfigureAwait(false);
         }
         catch (CosmosException ex) when (ex.StatusCode == System.Net.HttpStatusCode.NotFound)
@@ -193,12 +192,6 @@
                 OperationName = "DeleteContainer"
             };
         }
-=======
-        return this.RunOperationAsync("DeleteContainer", () =>
-            this._database
-                .GetContainer(this.Name)
-                .DeleteContainerAsync(cancellationToken: cancellationToken));
->>>>>>> 473a736d
     }
 
     /// <inheritdoc />
