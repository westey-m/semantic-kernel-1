﻿// Copyright (c) Microsoft. All rights reserved.

using System;
using System.Collections.Generic;
using System.Collections.ObjectModel;
using System.Linq;
using System.Runtime.CompilerServices;
using System.Text.Json;
using System.Text.Json.Nodes;
using System.Threading;
using System.Threading.Tasks;
using Microsoft.Azure.Cosmos;
using Microsoft.SemanticKernel.Data;
using DistanceFunction = Microsoft.Azure.Cosmos.DistanceFunction;
using IndexKind = Microsoft.SemanticKernel.Data.IndexKind;
using SKDistanceFunction = Microsoft.SemanticKernel.Data.DistanceFunction;

namespace Microsoft.SemanticKernel.Connectors.AzureCosmosDBNoSQL;

/// <summary>
/// Service for storing and retrieving vector records, that uses Azure CosmosDB NoSQL as the underlying storage.
/// </summary>
/// <typeparam name="TRecord">The data model to use for adding, updating and retrieving data from storage.</typeparam>
#pragma warning disable CA1711 // Identifiers should not have incorrect suffix
public sealed class AzureCosmosDBNoSQLVectorStoreRecordCollection<TRecord> :
    IVectorStoreRecordCollection<string, TRecord>,
    IVectorStoreRecordCollection<AzureCosmosDBNoSQLCompositeKey, TRecord>
    where TRecord : class
#pragma warning restore CA1711 // Identifiers should not have incorrect
{
    /// <summary>The name of this database for telemetry purposes.</summary>
    private const string DatabaseName = "AzureCosmosDBNoSQL";

    /// <summary>A <see cref="HashSet{T}"/> of types that a key on the provided model may have.</summary>
    private static readonly HashSet<Type> s_supportedKeyTypes =
    [
        typeof(string)
    ];

    /// <summary>A <see cref="HashSet{T}"/> of types that data properties on the provided model may have.</summary>
    private static readonly HashSet<Type> s_supportedDataTypes =
    [
        typeof(bool),
        typeof(bool?),
        typeof(string),
        typeof(int),
        typeof(int?),
        typeof(long),
        typeof(long?),
        typeof(float),
        typeof(float?),
        typeof(double),
        typeof(double?),
        typeof(DateTimeOffset),
        typeof(DateTimeOffset?),
    ];

    /// <summary>A <see cref="HashSet{T}"/> of types that vector properties on the provided model may have, based on <see cref="VectorDataType"/> enumeration.</summary>
    private static readonly HashSet<Type> s_supportedVectorTypes =
    [
        // Float16
#if NET5_0_OR_GREATER
        typeof(ReadOnlyMemory<Half>),
        typeof(ReadOnlyMemory<Half>?),
#endif
        // Float32
        typeof(ReadOnlyMemory<float>),
        typeof(ReadOnlyMemory<float>?),
        // Uint8
        typeof(ReadOnlyMemory<byte>),
        typeof(ReadOnlyMemory<byte>?),
        // Int8
        typeof(ReadOnlyMemory<sbyte>),
        typeof(ReadOnlyMemory<sbyte>?),
    ];

    /// <summary>The default options for vector search.</summary>
    private static readonly VectorSearchOptions s_defaultVectorSearchOptions = new();

    /// <summary><see cref="Database"/> that can be used to manage the collections in Azure CosmosDB NoSQL.</summary>
    private readonly Database _database;

    /// <summary>Optional configuration options for this class.</summary>
    private readonly AzureCosmosDBNoSQLVectorStoreRecordCollectionOptions<TRecord> _options;

    /// <summary>A helper to access property information for the current data model and record definition.</summary>
    private readonly VectorStoreRecordPropertyReader _propertyReader;

    /// <summary>The storage names of all non vector fields on the current model.</summary>
    private readonly List<string> _nonVectorStoragePropertyNames = [];

    /// <summary>A dictionary that maps from a property name to the storage name that should be used when serializing it to json for data and vector properties.</summary>
    private readonly Dictionary<string, string> _storagePropertyNames = [];

    /// <summary>The storage name of the key field for the collections that this class is used with.</summary>
    private readonly string _keyStoragePropertyName;

<<<<<<< HEAD
    /// <summary>The key property of the current storage model.</summary>
    private readonly VectorStoreRecordKeyProperty _keyProperty;

    /// <summary>Collection of record vector properties.</summary>
    private readonly List<VectorStoreRecordVectorProperty> _vectorProperties;

    /// <summary>First vector property for the collections that this class is used with.</summary>
    private readonly VectorStoreRecordVectorProperty? _firstVectorProperty = null;

=======
>>>>>>> 3e529d05
    /// <summary>The property name to use as partition key.</summary>
    private readonly string _partitionKeyPropertyName;

    /// <summary>The storage property name to use as partition key.</summary>
    private readonly string _partitionKeyStoragePropertyName;

    /// <summary>The mapper to use when mapping between the consumer data model and the Azure CosmosDB NoSQL record.</summary>
    private readonly IVectorStoreRecordMapper<TRecord, JsonObject> _mapper;

    /// <inheritdoc />
    public string CollectionName { get; }

    /// <summary>
    /// Initializes a new instance of the <see cref="AzureCosmosDBNoSQLVectorStoreRecordCollection{TRecord}"/> class.
    /// </summary>
    /// <param name="database"><see cref="Database"/> that can be used to manage the collections in Azure CosmosDB NoSQL.</param>
    /// <param name="collectionName">The name of the collection that this <see cref="AzureCosmosDBNoSQLVectorStoreRecordCollection{TRecord}"/> will access.</param>
    /// <param name="options">Optional configuration options for this class.</param>
    public AzureCosmosDBNoSQLVectorStoreRecordCollection(
        Database database,
        string collectionName,
        AzureCosmosDBNoSQLVectorStoreRecordCollectionOptions<TRecord>? options = default)
    {
        // Verify.
        Verify.NotNull(database);
        Verify.NotNullOrWhiteSpace(collectionName);
        VectorStoreRecordPropertyVerification.VerifyGenericDataModelKeyType(typeof(TRecord), options?.JsonObjectCustomMapper is not null, s_supportedKeyTypes);
        VectorStoreRecordPropertyVerification.VerifyGenericDataModelDefinitionSupplied(typeof(TRecord), options?.VectorStoreRecordDefinition is not null);

        // Assign.
        this._database = database;
        this.CollectionName = collectionName;
        this._options = options ?? new();
        var jsonSerializerOptions = this._options.JsonSerializerOptions ?? JsonSerializerOptions.Default;
        this._propertyReader = new VectorStoreRecordPropertyReader(typeof(TRecord), this._options.VectorStoreRecordDefinition, new()
        {
            RequiresAtLeastOneVector = false,
            SupportsMultipleKeys = false,
            SupportsMultipleVectors = true,
            JsonSerializerOptions = jsonSerializerOptions
        });

        // Validate property types.
        this._propertyReader.VerifyKeyProperties(s_supportedKeyTypes);
        this._propertyReader.VerifyDataProperties(s_supportedDataTypes, supportEnumerable: true);
        this._propertyReader.VerifyVectorProperties(s_supportedVectorTypes);

        // Get storage names and store for later use.
        this._storagePropertyNames = this._propertyReader.JsonPropertyNamesMap.ToDictionary(x => x.Key, x => x.Value);

        // Assign mapper.
        this._mapper = this.InitializeMapper(jsonSerializerOptions);

        // Use Azure CosmosDB NoSQL reserved key property name as storage key property name.
        this._storagePropertyNames[this._propertyReader.KeyPropertyName] = AzureCosmosDBNoSQLConstants.ReservedKeyPropertyName;
        this._keyStoragePropertyName = AzureCosmosDBNoSQLConstants.ReservedKeyPropertyName;

        // If partition key is not provided, use key property as a partition key.
        this._partitionKeyPropertyName = !string.IsNullOrWhiteSpace(this._options.PartitionKeyPropertyName) ?
            this._options.PartitionKeyPropertyName! :
            this._propertyReader.KeyPropertyName;

        VerifyPartitionKeyProperty(this._partitionKeyPropertyName, this._propertyReader.Properties);

        this._partitionKeyStoragePropertyName = this._storagePropertyNames[this._partitionKeyPropertyName];

        this._nonVectorStoragePropertyNames = this._propertyReader.DataProperties
            .Cast<VectorStoreRecordProperty>()
            .Concat([this._propertyReader.KeyProperty])
            .Select(x => this._storagePropertyNames[x.DataModelPropertyName])
            .ToList();

        this._vectorProperties = properties.VectorProperties;

        if (this._vectorProperties.Count > 0)
        {
            this._firstVectorProperty = this._vectorProperties[0];
        }
    }

    /// <inheritdoc />
    public Task<bool> CollectionExistsAsync(CancellationToken cancellationToken = default)
    {
        return this.RunOperationAsync("GetContainerQueryIterator", async () =>
        {
            const string Query = "SELECT VALUE(c.id) FROM c WHERE c.id = @collectionName";

            var queryDefinition = new QueryDefinition(Query).WithParameter("@collectionName", this.CollectionName);

            using var feedIterator = this._database.GetContainerQueryIterator<string>(queryDefinition);

            while (feedIterator.HasMoreResults)
            {
                var next = await feedIterator.ReadNextAsync(cancellationToken).ConfigureAwait(false);

                foreach (var containerName in next.Resource)
                {
                    return true;
                }
            }

            return false;
        });
    }

    /// <inheritdoc />
    public Task CreateCollectionAsync(CancellationToken cancellationToken = default)
    {
        return this.RunOperationAsync("CreateContainer", () =>
            this._database.CreateContainerAsync(this.GetContainerProperties(), cancellationToken: cancellationToken));
    }

    /// <inheritdoc />
    public async Task CreateCollectionIfNotExistsAsync(CancellationToken cancellationToken = default)
    {
        if (!await this.CollectionExistsAsync(cancellationToken).ConfigureAwait(false))
        {
            await this.CreateCollectionAsync(cancellationToken).ConfigureAwait(false);
        }
    }

    /// <inheritdoc />
    public Task DeleteCollectionAsync(CancellationToken cancellationToken = default)
    {
        return this.RunOperationAsync("DeleteContainer", () =>
            this._database
                .GetContainer(this.CollectionName)
                .DeleteContainerAsync(cancellationToken: cancellationToken));
    }

    #region Implementation of IVectorStoreRecordCollection<string, TRecord>

    /// <inheritdoc />
    public Task DeleteAsync(string key, DeleteRecordOptions? options = null, CancellationToken cancellationToken = default)
    {
        // Use record key as partition key
        var compositeKey = new AzureCosmosDBNoSQLCompositeKey(recordKey: key, partitionKey: key);

        return this.InternalDeleteAsync([compositeKey], cancellationToken);
    }

    /// <inheritdoc />
    public Task DeleteBatchAsync(IEnumerable<string> keys, DeleteRecordOptions? options = null, CancellationToken cancellationToken = default)
    {
        // Use record keys as partition keys
        var compositeKeys = keys.Select(key => new AzureCosmosDBNoSQLCompositeKey(recordKey: key, partitionKey: key));

        return this.InternalDeleteAsync(compositeKeys, cancellationToken);
    }

    /// <inheritdoc />
    public async Task<TRecord?> GetAsync(string key, GetRecordOptions? options = null, CancellationToken cancellationToken = default)
    {
        // Use record key as partition key
        var compositeKey = new AzureCosmosDBNoSQLCompositeKey(recordKey: key, partitionKey: key);

        return await this.InternalGetAsync([compositeKey], options, cancellationToken)
            .FirstOrDefaultAsync(cancellationToken)
            .ConfigureAwait(false);
    }

    /// <inheritdoc />
    public async IAsyncEnumerable<TRecord> GetBatchAsync(
        IEnumerable<string> keys,
        GetRecordOptions? options = null,
        [EnumeratorCancellation] CancellationToken cancellationToken = default)
    {
        // Use record keys as partition keys
        var compositeKeys = keys.Select(key => new AzureCosmosDBNoSQLCompositeKey(recordKey: key, partitionKey: key));

        await foreach (var record in this.InternalGetAsync(compositeKeys, options, cancellationToken).ConfigureAwait(false))
        {
            if (record is not null)
            {
                yield return record;
            }
        }
    }

    /// <inheritdoc />
    public async Task<string> UpsertAsync(TRecord record, UpsertRecordOptions? options = null, CancellationToken cancellationToken = default)
    {
        var key = await this.InternalUpsertAsync(record, cancellationToken).ConfigureAwait(false);

        return key.RecordKey;
    }

    /// <inheritdoc />
    public async IAsyncEnumerable<string> UpsertBatchAsync(
        IEnumerable<TRecord> records,
        UpsertRecordOptions? options = null,
        [EnumeratorCancellation] CancellationToken cancellationToken = default)
    {
        Verify.NotNull(records);

        var tasks = records.Select(record => this.InternalUpsertAsync(record, cancellationToken));

        var keys = await Task.WhenAll(tasks).ConfigureAwait(false);

        foreach (var key in keys)
        {
            if (key is not null)
            {
                yield return key.RecordKey;
            }
        }
    }

    #endregion

    #region Implementation of IVectorStoreRecordCollection<AzureCosmosDBNoSQLCompositeKey, TRecord>

    /// <inheritdoc />
    public async Task<TRecord?> GetAsync(AzureCosmosDBNoSQLCompositeKey key, GetRecordOptions? options = null, CancellationToken cancellationToken = default)
    {
        return await this.InternalGetAsync([key], options, cancellationToken)
            .FirstOrDefaultAsync(cancellationToken)
            .ConfigureAwait(false);
    }

    /// <inheritdoc />
    public async IAsyncEnumerable<TRecord> GetBatchAsync(
        IEnumerable<AzureCosmosDBNoSQLCompositeKey> keys,
        GetRecordOptions? options = null,
        [EnumeratorCancellation] CancellationToken cancellationToken = default)
    {
        await foreach (var record in this.InternalGetAsync(keys, options, cancellationToken).ConfigureAwait(false))
        {
            if (record is not null)
            {
                yield return record;
            }
        }
    }

    /// <inheritdoc />
    public Task DeleteAsync(AzureCosmosDBNoSQLCompositeKey key, DeleteRecordOptions? options = null, CancellationToken cancellationToken = default)
    {
        return this.InternalDeleteAsync([key], cancellationToken);
    }

    /// <inheritdoc />
    public Task DeleteBatchAsync(IEnumerable<AzureCosmosDBNoSQLCompositeKey> keys, DeleteRecordOptions? options = null, CancellationToken cancellationToken = default)
    {
        return this.InternalDeleteAsync(keys, cancellationToken);
    }

    /// <inheritdoc />
    Task<AzureCosmosDBNoSQLCompositeKey> IVectorStoreRecordCollection<AzureCosmosDBNoSQLCompositeKey, TRecord>.UpsertAsync(TRecord record, UpsertRecordOptions? options, CancellationToken cancellationToken)
    {
        return this.InternalUpsertAsync(record, cancellationToken);
    }

    /// <inheritdoc />
    async IAsyncEnumerable<AzureCosmosDBNoSQLCompositeKey> IVectorStoreRecordCollection<AzureCosmosDBNoSQLCompositeKey, TRecord>.UpsertBatchAsync(
        IEnumerable<TRecord> records,
        UpsertRecordOptions? options,
        [EnumeratorCancellation] CancellationToken cancellationToken)
    {
        Verify.NotNull(records);

        var tasks = records.Select(record => this.InternalUpsertAsync(record, cancellationToken));

        var keys = await Task.WhenAll(tasks).ConfigureAwait(false);

        foreach (var key in keys)
        {
            if (key is not null)
            {
                yield return key;
            }
        }
    }

    /// <inheritdoc />
    public async IAsyncEnumerable<VectorSearchResult<TRecord>> VectorizedSearchAsync<TVector>(
        TVector vector,
        VectorSearchOptions? options = null,
        [EnumeratorCancellation] CancellationToken cancellationToken = default)
    {
        const string OperationName = "VectorizedSearch";
        const string ScorePropertyName = "SimilarityScore";

        Verify.NotNull(vector);

        var vectorType = vector.GetType();

        if (!s_supportedVectorTypes.Contains(vectorType))
        {
            throw new NotSupportedException(
                $"The provided vector type {vectorType.FullName} is not supported by the Azure CosmosDB NoSQL connector. " +
                $"Supported types are: {string.Join(", ", s_supportedVectorTypes.Select(l => l.FullName))}");
        }

        var searchOptions = options ?? s_defaultVectorSearchOptions;
        var vectorProperty = this.GetVectorPropertyForSearch(searchOptions.VectorPropertyName);

        if (vectorProperty is null)
        {
            throw new InvalidOperationException("The collection does not have any vector properties, so vector search is not possible.");
        }

        var fields = new List<string>(searchOptions.IncludeVectors ? this._storagePropertyNames.Values : this._nonVectorStoragePropertyNames);
        var vectorPropertyName = this._storagePropertyNames[vectorProperty.DataModelPropertyName];

        var queryDefinition = AzureCosmosDBNoSQLVectorStoreCollectionQueryBuilder.BuildSearchQuery(
            vector,
            fields,
            this._storagePropertyNames,
            vectorPropertyName,
            ScorePropertyName,
            searchOptions);

        await foreach (var jsonObject in this.GetItemsAsync<JsonObject>(queryDefinition, cancellationToken).ConfigureAwait(false))
        {
            var score = jsonObject[ScorePropertyName]?.AsValue().GetValue<double>();

            // Remove score from result object for mapping.
            jsonObject.Remove(ScorePropertyName);

            var record = VectorStoreErrorHandler.RunModelConversion(
                DatabaseName,
                this.CollectionName,
                OperationName,
                () => this._mapper.MapFromStorageToDataModel(jsonObject, new() { IncludeVectors = searchOptions.IncludeVectors }));

            yield return new VectorSearchResult<TRecord>(record, score);
        }
    }

    #endregion

    #region private

    private async Task<T> RunOperationAsync<T>(string operationName, Func<Task<T>> operation)
    {
        try
        {
            return await operation.Invoke().ConfigureAwait(false);
        }
        catch (Exception ex)
        {
            throw new VectorStoreOperationException("Call to vector store failed.", ex)
            {
                VectorStoreType = DatabaseName,
                CollectionName = this.CollectionName,
                OperationName = operationName
            };
        }
    }

    private static void VerifyPartitionKeyProperty(string partitionKeyPropertyName, IReadOnlyList<VectorStoreRecordProperty> properties)
    {
        var partitionKeyProperty = properties
            .FirstOrDefault(l => l.DataModelPropertyName.Equals(partitionKeyPropertyName, StringComparison.Ordinal));

        if (partitionKeyProperty is null)
        {
            throw new ArgumentException("Partition key property must be part of record definition.");
        }

        if (partitionKeyProperty.PropertyType != typeof(string))
        {
            throw new ArgumentException("Partition key property must be string.");
        }
    }

    /// <summary>
    /// Returns instance of <see cref="ContainerProperties"/> with applied indexing policy.
    /// More information here: <see href="https://learn.microsoft.com/en-us/azure/cosmos-db/nosql/how-to-manage-indexing-policy"/>.
    /// </summary>
    private ContainerProperties GetContainerProperties()
    {
        // Process Vector properties.
        var embeddings = new Collection<Embedding>();
        var vectorIndexPaths = new Collection<VectorIndexPath>();

        foreach (var property in this._propertyReader.VectorProperties)
        {
            var vectorPropertyName = this._storagePropertyNames[property.DataModelPropertyName];

            if (property.Dimensions is not > 0)
            {
                throw new VectorStoreOperationException($"Property {nameof(property.Dimensions)} on {nameof(VectorStoreRecordVectorProperty)} '{property.DataModelPropertyName}' must be set to a positive integer to create a collection.");
            }

            var path = $"/{vectorPropertyName}";

            var embedding = new Embedding
            {
                DataType = GetDataType(property.PropertyType, vectorPropertyName),
                Dimensions = (ulong)property.Dimensions,
                DistanceFunction = GetDistanceFunction(property.DistanceFunction, vectorPropertyName),
                Path = path
            };

            var vectorIndexPath = new VectorIndexPath
            {
                Type = GetIndexKind(property.IndexKind, vectorPropertyName),
                Path = path
            };

            embeddings.Add(embedding);
            vectorIndexPaths.Add(vectorIndexPath);
        }

        var vectorEmbeddingPolicy = new VectorEmbeddingPolicy(embeddings);
        var indexingPolicy = new IndexingPolicy
        {
            VectorIndexes = vectorIndexPaths,
            IndexingMode = this._options.IndexingMode,
            Automatic = this._options.Automatic
        };

        if (indexingPolicy.IndexingMode != IndexingMode.None)
        {
            // Process Data properties.
            foreach (var property in this._propertyReader.DataProperties)
            {
                if (property.IsFilterable || property.IsFullTextSearchable)
                {
                    indexingPolicy.IncludedPaths.Add(new IncludedPath { Path = $"/{this._storagePropertyNames[property.DataModelPropertyName]}/?" });
                }
            }

            // Adding special mandatory indexing path.
            indexingPolicy.IncludedPaths.Add(new IncludedPath { Path = "/" });

            // Exclude vector paths to ensure optimized performance.
            foreach (var vectorIndexPath in vectorIndexPaths)
            {
                indexingPolicy.ExcludedPaths.Add(new ExcludedPath { Path = $"{vectorIndexPath.Path}/*" });
            }
        }

        return new ContainerProperties(this.CollectionName, partitionKeyPath: $"/{this._partitionKeyStoragePropertyName}")
        {
            VectorEmbeddingPolicy = vectorEmbeddingPolicy,
            IndexingPolicy = indexingPolicy
        };
    }

    /// <summary>
    /// More information about Azure CosmosDB NoSQL index kinds here: <see href="https://learn.microsoft.com/en-us/azure/cosmos-db/nosql/vector-search#vector-indexing-policies" />.
    /// </summary>
    private static VectorIndexType GetIndexKind(string? indexKind, string vectorPropertyName)
    {
        return indexKind switch
        {
            IndexKind.Flat => VectorIndexType.Flat,
            IndexKind.QuantizedFlat => VectorIndexType.QuantizedFlat,
            IndexKind.DiskAnn => VectorIndexType.DiskANN,
            _ => throw new InvalidOperationException($"Index kind '{indexKind}' on {nameof(VectorStoreRecordVectorProperty)} '{vectorPropertyName}' is not supported by the Azure CosmosDB NoSQL VectorStore.")
        };
    }

    /// <summary>
    /// More information about Azure CosmosDB NoSQL distance functions here: <see href="https://learn.microsoft.com/en-us/azure/cosmos-db/nosql/vector-search#container-vector-policies" />.
    /// </summary>
    private static DistanceFunction GetDistanceFunction(string? distanceFunction, string vectorPropertyName)
    {
        return distanceFunction switch
        {
            SKDistanceFunction.CosineSimilarity => DistanceFunction.Cosine,
            SKDistanceFunction.DotProductSimilarity => DistanceFunction.DotProduct,
            SKDistanceFunction.EuclideanDistance => DistanceFunction.Euclidean,
            _ => throw new InvalidOperationException($"Distance function '{distanceFunction}' for {nameof(VectorStoreRecordVectorProperty)} '{vectorPropertyName}' is not supported by the Azure CosmosDB NoSQL VectorStore.")
        };
    }

    /// <summary>
    /// Returns <see cref="VectorDataType"/> based on vector property type.
    /// </summary>
    private static VectorDataType GetDataType(Type vectorDataType, string vectorPropertyName)
    {
        return vectorDataType switch
        {
#if NET5_0_OR_GREATER
            Type type when type == typeof(ReadOnlyMemory<Half>) || type == typeof(ReadOnlyMemory<Half>?) => VectorDataType.Float16,
#endif
            Type type when type == typeof(ReadOnlyMemory<float>) || type == typeof(ReadOnlyMemory<float>?) => VectorDataType.Float32,
            Type type when type == typeof(ReadOnlyMemory<byte>) || type == typeof(ReadOnlyMemory<byte>?) => VectorDataType.Uint8,
            Type type when type == typeof(ReadOnlyMemory<sbyte>) || type == typeof(ReadOnlyMemory<sbyte>?) => VectorDataType.Int8,
            _ => throw new InvalidOperationException($"Data type '{vectorDataType}' for {nameof(VectorStoreRecordVectorProperty)} '{vectorPropertyName}' is not supported by the Azure CosmosDB NoSQL VectorStore.")
        };
    }

    private async IAsyncEnumerable<TRecord> InternalGetAsync(
        IEnumerable<AzureCosmosDBNoSQLCompositeKey> keys,
        GetRecordOptions? options = null,
        [EnumeratorCancellation] CancellationToken cancellationToken = default)
    {
        Verify.NotNull(keys);

        const string OperationName = "GetItemQueryIterator";

        var includeVectors = options?.IncludeVectors ?? false;
        var fields = new List<string>(includeVectors ? this._storagePropertyNames.Values : this._nonVectorStoragePropertyNames);
        var queryDefinition = AzureCosmosDBNoSQLVectorStoreCollectionQueryBuilder.BuildSelectQuery(
            this._keyStoragePropertyName,
            this._partitionKeyStoragePropertyName,
            keys.ToList(),
            fields);

        await foreach (var jsonObject in this.GetItemsAsync<JsonObject>(queryDefinition, cancellationToken).ConfigureAwait(false))
        {
            yield return VectorStoreErrorHandler.RunModelConversion(
                DatabaseName,
                this.CollectionName,
                OperationName,
                () => this._mapper.MapFromStorageToDataModel(jsonObject, new() { IncludeVectors = includeVectors }));
        }
    }

    private async Task<AzureCosmosDBNoSQLCompositeKey> InternalUpsertAsync(
        TRecord record,
        CancellationToken cancellationToken)
    {
        Verify.NotNull(record);

        const string OperationName = "UpsertItem";

        var jsonObject = VectorStoreErrorHandler.RunModelConversion(
                DatabaseName,
                this.CollectionName,
                OperationName,
                () => this._mapper.MapFromDataToStorageModel(record));

        var keyValue = jsonObject.TryGetPropertyValue(this._keyStoragePropertyName, out var jsonKey) ? jsonKey?.ToString() : null;
        var partitionKeyValue = jsonObject.TryGetPropertyValue(this._partitionKeyStoragePropertyName, out var jsonPartitionKey) ? jsonPartitionKey?.ToString() : null;

        if (string.IsNullOrWhiteSpace(keyValue))
        {
            throw new VectorStoreOperationException($"Key property {this._propertyReader.KeyPropertyName} is not initialized.");
        }

        if (string.IsNullOrWhiteSpace(partitionKeyValue))
        {
            throw new VectorStoreOperationException($"Partition key property {this._partitionKeyPropertyName} is not initialized.");
        }

        await this.RunOperationAsync(OperationName, () =>
            this._database
                .GetContainer(this.CollectionName)
                .UpsertItemAsync(jsonObject, new PartitionKey(partitionKeyValue), cancellationToken: cancellationToken))
            .ConfigureAwait(false);

        return new AzureCosmosDBNoSQLCompositeKey(keyValue!, partitionKeyValue!);
    }

    private async Task InternalDeleteAsync(IEnumerable<AzureCosmosDBNoSQLCompositeKey> keys, CancellationToken cancellationToken)
    {
        Verify.NotNull(keys);

        var tasks = keys.Select(key =>
        {
            Verify.NotNullOrWhiteSpace(key.RecordKey);
            Verify.NotNullOrWhiteSpace(key.PartitionKey);

            return this.RunOperationAsync("DeleteItem", () =>
                this._database
                    .GetContainer(this.CollectionName)
                    .DeleteItemAsync<JsonObject>(key.RecordKey, new PartitionKey(key.PartitionKey), cancellationToken: cancellationToken));
        });

        await Task.WhenAll(tasks).ConfigureAwait(false);
    }

    private async IAsyncEnumerable<T> GetItemsAsync<T>(QueryDefinition queryDefinition, [EnumeratorCancellation] CancellationToken cancellationToken)
    {
        var iterator = this._database
            .GetContainer(this.CollectionName)
            .GetItemQueryIterator<T>(queryDefinition);

        while (iterator.HasMoreResults)
        {
            var response = await iterator.ReadNextAsync(cancellationToken).ConfigureAwait(false);

            foreach (var record in response.Resource)
            {
                if (record is not null)
                {
                    yield return record;
                }
            }
        }
    }

    /// <summary>
    /// Get vector property to use for a search by using the storage name for the field name from options
    /// if available, and falling back to the first vector property in <typeparamref name="TRecord"/> if not.
    /// </summary>
    /// <param name="vectorFieldName">The vector field name.</param>
    /// <exception cref="InvalidOperationException">Thrown if the provided field name is not a valid field name.</exception>
    private VectorStoreRecordVectorProperty? GetVectorPropertyForSearch(string? vectorFieldName)
    {
        // If vector property name is provided in options, try to find it in schema or throw an exception.
        if (!string.IsNullOrWhiteSpace(vectorFieldName))
        {
            // Check vector properties by data model property name.
            var vectorProperty = this._vectorProperties
                .FirstOrDefault(l => l.DataModelPropertyName.Equals(vectorFieldName, StringComparison.Ordinal));

            if (vectorProperty is not null)
            {
                return vectorProperty;
            }

            throw new InvalidOperationException($"The {typeof(TRecord).FullName} type does not have a vector property named '{vectorFieldName}'.");
        }

        // If vector property is not provided in options, return first vector property from schema.
        return this._firstVectorProperty;
    }

    /// <summary>
    /// Returns custom mapper, generic data model mapper or default record mapper.
    /// </summary>
    private IVectorStoreRecordMapper<TRecord, JsonObject> InitializeMapper(JsonSerializerOptions jsonSerializerOptions)
    {
        if (this._options.JsonObjectCustomMapper is not null)
        {
            return this._options.JsonObjectCustomMapper;
        }

        if (typeof(TRecord) == typeof(VectorStoreGenericDataModel<string>))
        {
            var mapper = new AzureCosmosDBNoSQLGenericDataModelMapper(this._propertyReader.Properties, this._storagePropertyNames, jsonSerializerOptions);
            return (mapper as IVectorStoreRecordMapper<TRecord, JsonObject>)!;
        }

        return new AzureCosmosDBNoSQLVectorStoreRecordMapper<TRecord>(
            this._storagePropertyNames[this._propertyReader.KeyPropertyName],
            this._storagePropertyNames,
            jsonSerializerOptions);
    }

    #endregion
}<|MERGE_RESOLUTION|>--- conflicted
+++ resolved
@@ -95,18 +95,6 @@
     /// <summary>The storage name of the key field for the collections that this class is used with.</summary>
     private readonly string _keyStoragePropertyName;
 
-<<<<<<< HEAD
-    /// <summary>The key property of the current storage model.</summary>
-    private readonly VectorStoreRecordKeyProperty _keyProperty;
-
-    /// <summary>Collection of record vector properties.</summary>
-    private readonly List<VectorStoreRecordVectorProperty> _vectorProperties;
-
-    /// <summary>First vector property for the collections that this class is used with.</summary>
-    private readonly VectorStoreRecordVectorProperty? _firstVectorProperty = null;
-
-=======
->>>>>>> 3e529d05
     /// <summary>The property name to use as partition key.</summary>
     private readonly string _partitionKeyPropertyName;
 
@@ -178,13 +166,6 @@
             .Concat([this._propertyReader.KeyProperty])
             .Select(x => this._storagePropertyNames[x.DataModelPropertyName])
             .ToList();
-
-        this._vectorProperties = properties.VectorProperties;
-
-        if (this._vectorProperties.Count > 0)
-        {
-            this._firstVectorProperty = this._vectorProperties[0];
-        }
     }
 
     /// <inheritdoc />
@@ -707,7 +688,7 @@
         if (!string.IsNullOrWhiteSpace(vectorFieldName))
         {
             // Check vector properties by data model property name.
-            var vectorProperty = this._vectorProperties
+            var vectorProperty = this._propertyReader.VectorProperties
                 .FirstOrDefault(l => l.DataModelPropertyName.Equals(vectorFieldName, StringComparison.Ordinal));
 
             if (vectorProperty is not null)
@@ -719,7 +700,7 @@
         }
 
         // If vector property is not provided in options, return first vector property from schema.
-        return this._firstVectorProperty;
+        return this._propertyReader.VectorProperty;
     }
 
     /// <summary>
