﻿// Copyright (c) Microsoft. All rights reserved.

using System.Collections.Generic;
using System.Threading;
using System.Threading.Tasks;

namespace Microsoft.Extensions.VectorData;

/// <summary>
/// Defines a schema-aware interface for managing a named collection of records in a vector store and for creating or deleting the collection itself.
/// </summary>
/// <typeparam name="TKey">The data type of the record key.</typeparam>
/// <typeparam name="TRecord">The record data model to use for adding, updating, and retrieving data from the store.</typeparam>
#pragma warning disable CA1711 // Identifiers should not have incorrect suffix
public interface IVectorStoreRecordCollection<TKey, TRecord> : IVectorizedSearch<TRecord>
#pragma warning restore CA1711 // Identifiers should not have incorrect suffix
    where TKey : notnull
{
    /// <summary>
    /// Gets the name of the collection.
    /// </summary>
    string CollectionName { get; }

    /// <summary>
    /// Checks if the collection exists in the vector store.
    /// </summary>
    /// <param name="cancellationToken">The <see cref="CancellationToken"/> to monitor for cancellation requests. The default is <see cref="CancellationToken.None"/>.</param>
    /// <returns><see langword="true"/> if the collection exists, <see langword="false"/> otherwise.</returns>
    Task<bool> CollectionExistsAsync(CancellationToken cancellationToken = default);

    /// <summary>
    /// Creates this collection in the vector store.
    /// </summary>
    /// <param name="cancellationToken">The <see cref="CancellationToken"/> to monitor for cancellation requests. The default is <see cref="CancellationToken.None"/>.</param>
    /// <returns>A <see cref="Task"/> that completes when the collection has been created.</returns>
    Task CreateCollectionAsync(CancellationToken cancellationToken = default);

    /// <summary>
    /// Creates this collection in the vector store if it doesn't already exist.
    /// </summary>
    /// <param name="cancellationToken">The <see cref="CancellationToken"/> to monitor for cancellation requests. The default is <see cref="CancellationToken.None"/>.</param>
    /// <returns>A <see cref="Task"/> that completes when the collection has been created.</returns>
    Task CreateCollectionIfNotExistsAsync(CancellationToken cancellationToken = default);

    /// <summary>
    /// Deletes the collection from the vector store.
    /// </summary>
    /// <param name="cancellationToken">The <see cref="CancellationToken"/> to monitor for cancellation requests. The default is <see cref="CancellationToken.None"/>.</param>
    /// <returns>A <see cref="Task"/> that completes when the collection has been deleted.</returns>
    Task DeleteCollectionAsync(CancellationToken cancellationToken = default);

    /// <summary>
    /// Gets a record from the vector store. Does not guarantee that the collection exists.
    /// Returns null if the record is not found.
    /// </summary>
    /// <param name="key">The unique ID associated with the record to get.</param>
    /// <param name="options">Optional options for retrieving the record.</param>
    /// <param name="cancellationToken">The <see cref="CancellationToken"/> to monitor for cancellation requests. The default is <see cref="CancellationToken.None"/>.</param>
    /// <returns>The record if found, otherwise null.</returns>
    /// <exception cref="VectorStoreOperationException">The command fails to execute for any reason.</exception>
    /// <exception cref="VectorStoreRecordMappingException">The mapping between the storage model and record data model fails.</exception>
    Task<TRecord?> GetAsync(TKey key, GetRecordOptions? options = default, CancellationToken cancellationToken = default);

    /// <summary>
    /// Gets a batch of records from the vector store. Does not guarantee that the collection exists.
    /// </summary>
    /// <param name="keys">The unique IDs associated with the record to get.</param>
    /// <param name="options">Optional options for retrieving the records.</param>
    /// <param name="cancellationToken">The <see cref="CancellationToken"/> to monitor for cancellation requests. The default is <see cref="CancellationToken.None"/>.</param>
    /// <returns>The records associated with the specified unique keys.</returns>
    /// <remarks>
    /// Gets are made in a single request or in a single parallel batch depending on the available store functionality.
    /// Only found records are returned, so the result set might be smaller than the requested keys.
    /// This method throws for any issues other than records not being found.
    /// </remarks>
    /// <exception cref="VectorStoreOperationException">The command fails to execute for any reason.</exception>
    /// <exception cref="VectorStoreRecordMappingException">The mapping between the storage model and record data model fails.</exception>
    IAsyncEnumerable<TRecord> GetBatchAsync(IEnumerable<TKey> keys, GetRecordOptions? options = default, CancellationToken cancellationToken = default);

    /// <summary>
    /// Deletes a record from the vector store. Does not guarantee that the collection exists.
    /// </summary>
<<<<<<< HEAD
    /// <param name="key">The unique id associated with the record to remove.</param>
    /// <param name="cancellationToken">The <see cref="CancellationToken"/> to monitor for cancellation requests. The default is <see cref="CancellationToken.None"/>.</param>
    /// <returns>The unique identifier for the record.</returns>
    /// <exception cref="VectorStoreOperationException">Throw when the command fails to execute for any reason other than that the record does not exit.</exception>
    Task DeleteAsync(TKey key, CancellationToken cancellationToken = default);
=======
    /// <param name="key">The unique ID associated with the record to remove.</param>
    /// <param name="options">Optional options for removing the record.</param>
    /// <param name="cancellationToken">The <see cref="CancellationToken"/> to monitor for cancellation requests. The default is <see cref="CancellationToken.None"/>.</param>
    /// <returns>The unique identifier for the record.</returns>
    /// <exception cref="VectorStoreOperationException">The command fails to execute for any reason other than that the record does not exist.</exception>
    Task DeleteAsync(TKey key, DeleteRecordOptions? options = default, CancellationToken cancellationToken = default);
>>>>>>> f8ee3ac4

    /// <summary>
    /// Deletes a batch of records from the vector store. Does not guarantee that the collection exists.
    /// </summary>
<<<<<<< HEAD
    /// <param name="keys">The unique ids associated with the records to remove.</param>
    /// <param name="cancellationToken">The <see cref="CancellationToken"/> to monitor for cancellation requests. The default is <see cref="CancellationToken.None"/>.</param>
    /// <returns>A <see cref="Task"/> that completes when the records have been deleted.</returns>
    /// <exception cref="VectorStoreOperationException">Throw when the command fails to execute for any reason other than that a record does not exist.</exception>
    Task DeleteBatchAsync(IEnumerable<TKey> keys, CancellationToken cancellationToken = default);
=======
    /// <param name="keys">The unique IDs associated with the records to remove.</param>
    /// <param name="options">Optional options for removing the records.</param>
    /// <param name="cancellationToken">The <see cref="CancellationToken"/> to monitor for cancellation requests. The default is <see cref="CancellationToken.None"/>.</param>
    /// <returns>A <see cref="Task"/> that completes when the records have been deleted.</returns>
    /// <remarks>
    /// Deletes are made in a single request or in a single parallel batch, depending on the available store functionality.
    /// If a record isn't found, it is ignored and the batch succeeds.
    /// If any record can't be deleted for any other reason, the operation throws. Some records might have already been deleted while others might not have, so the entire operation should be retried.
    /// </remarks>
    /// <exception cref="VectorStoreOperationException">The command fails to execute for any reason other than that a record does not exist.</exception>
    Task DeleteBatchAsync(IEnumerable<TKey> keys, DeleteRecordOptions? options = default, CancellationToken cancellationToken = default);
>>>>>>> f8ee3ac4

    /// <summary>
    /// Upserts a record into the vector store. Does not guarantee that the collection exists.
    ///     If the record already exists, it is updated.
    ///     If the record does not exist, it is created.
    /// </summary>
    /// <param name="record">The record to upsert.</param>
    /// <param name="cancellationToken">The <see cref="CancellationToken"/> to monitor for cancellation requests. The default is <see cref="CancellationToken.None"/>.</param>
    /// <returns>The unique identifier for the record.</returns>
<<<<<<< HEAD
    /// <exception cref="VectorStoreOperationException">Throw when the command fails to execute for any reason.</exception>
    /// <exception cref="VectorStoreRecordMappingException">Throw when mapping between the storage model and record data model fails.</exception>
    Task<TKey> UpsertAsync(TRecord record, CancellationToken cancellationToken = default);
=======
    /// <exception cref="VectorStoreOperationException">The command fails to execute for any reason.</exception>
    /// <exception cref="VectorStoreRecordMappingException">The mapping between the storage model and record data model fails.</exception>
    Task<TKey> UpsertAsync(TRecord record, UpsertRecordOptions? options = default, CancellationToken cancellationToken = default);
>>>>>>> f8ee3ac4

    /// <summary>
    /// Upserts a group of records into the vector store. Does not guarantee that the collection exists.
    ///     If the record already exists, it is updated.
    ///     If the record does not exist, it is created.
    /// </summary>
    /// <param name="records">The records to upsert.</param>
    /// <param name="cancellationToken">The <see cref="CancellationToken"/> to monitor for cancellation requests. The default is <see cref="CancellationToken.None"/>.</param>
    /// <returns>The unique identifiers for the records.</returns>
<<<<<<< HEAD
    /// <exception cref="VectorStoreOperationException">Throw when the command fails to execute for any reason.</exception>
    /// <exception cref="VectorStoreRecordMappingException">Throw when mapping between the storage model and record data model fails.</exception>
    IAsyncEnumerable<TKey> UpsertBatchAsync(IEnumerable<TRecord> records, CancellationToken cancellationToken = default);
=======
    /// <remarks>
    /// Upserts are made in a single request or in a single parallel batch depending on the available store functionality.
    /// </remarks>
    /// <exception cref="VectorStoreOperationException">The command fails to execute for any reason.</exception>
    /// <exception cref="VectorStoreRecordMappingException">The mapping between the storage model and record data model fails.</exception>
    IAsyncEnumerable<TKey> UpsertBatchAsync(IEnumerable<TRecord> records, UpsertRecordOptions? options = default, CancellationToken cancellationToken = default);
>>>>>>> f8ee3ac4
}<|MERGE_RESOLUTION|>--- conflicted
+++ resolved
@@ -80,33 +80,16 @@
     /// <summary>
     /// Deletes a record from the vector store. Does not guarantee that the collection exists.
     /// </summary>
-<<<<<<< HEAD
-    /// <param name="key">The unique id associated with the record to remove.</param>
-    /// <param name="cancellationToken">The <see cref="CancellationToken"/> to monitor for cancellation requests. The default is <see cref="CancellationToken.None"/>.</param>
-    /// <returns>The unique identifier for the record.</returns>
-    /// <exception cref="VectorStoreOperationException">Throw when the command fails to execute for any reason other than that the record does not exit.</exception>
-    Task DeleteAsync(TKey key, CancellationToken cancellationToken = default);
-=======
     /// <param name="key">The unique ID associated with the record to remove.</param>
-    /// <param name="options">Optional options for removing the record.</param>
     /// <param name="cancellationToken">The <see cref="CancellationToken"/> to monitor for cancellation requests. The default is <see cref="CancellationToken.None"/>.</param>
     /// <returns>The unique identifier for the record.</returns>
     /// <exception cref="VectorStoreOperationException">The command fails to execute for any reason other than that the record does not exist.</exception>
-    Task DeleteAsync(TKey key, DeleteRecordOptions? options = default, CancellationToken cancellationToken = default);
->>>>>>> f8ee3ac4
+    Task DeleteAsync(TKey key, CancellationToken cancellationToken = default);
 
     /// <summary>
     /// Deletes a batch of records from the vector store. Does not guarantee that the collection exists.
     /// </summary>
-<<<<<<< HEAD
-    /// <param name="keys">The unique ids associated with the records to remove.</param>
-    /// <param name="cancellationToken">The <see cref="CancellationToken"/> to monitor for cancellation requests. The default is <see cref="CancellationToken.None"/>.</param>
-    /// <returns>A <see cref="Task"/> that completes when the records have been deleted.</returns>
-    /// <exception cref="VectorStoreOperationException">Throw when the command fails to execute for any reason other than that a record does not exist.</exception>
-    Task DeleteBatchAsync(IEnumerable<TKey> keys, CancellationToken cancellationToken = default);
-=======
     /// <param name="keys">The unique IDs associated with the records to remove.</param>
-    /// <param name="options">Optional options for removing the records.</param>
     /// <param name="cancellationToken">The <see cref="CancellationToken"/> to monitor for cancellation requests. The default is <see cref="CancellationToken.None"/>.</param>
     /// <returns>A <see cref="Task"/> that completes when the records have been deleted.</returns>
     /// <remarks>
@@ -115,8 +98,7 @@
     /// If any record can't be deleted for any other reason, the operation throws. Some records might have already been deleted while others might not have, so the entire operation should be retried.
     /// </remarks>
     /// <exception cref="VectorStoreOperationException">The command fails to execute for any reason other than that a record does not exist.</exception>
-    Task DeleteBatchAsync(IEnumerable<TKey> keys, DeleteRecordOptions? options = default, CancellationToken cancellationToken = default);
->>>>>>> f8ee3ac4
+    Task DeleteBatchAsync(IEnumerable<TKey> keys, CancellationToken cancellationToken = default);
 
     /// <summary>
     /// Upserts a record into the vector store. Does not guarantee that the collection exists.
@@ -126,15 +108,9 @@
     /// <param name="record">The record to upsert.</param>
     /// <param name="cancellationToken">The <see cref="CancellationToken"/> to monitor for cancellation requests. The default is <see cref="CancellationToken.None"/>.</param>
     /// <returns>The unique identifier for the record.</returns>
-<<<<<<< HEAD
-    /// <exception cref="VectorStoreOperationException">Throw when the command fails to execute for any reason.</exception>
-    /// <exception cref="VectorStoreRecordMappingException">Throw when mapping between the storage model and record data model fails.</exception>
-    Task<TKey> UpsertAsync(TRecord record, CancellationToken cancellationToken = default);
-=======
     /// <exception cref="VectorStoreOperationException">The command fails to execute for any reason.</exception>
     /// <exception cref="VectorStoreRecordMappingException">The mapping between the storage model and record data model fails.</exception>
-    Task<TKey> UpsertAsync(TRecord record, UpsertRecordOptions? options = default, CancellationToken cancellationToken = default);
->>>>>>> f8ee3ac4
+    Task<TKey> UpsertAsync(TRecord record, CancellationToken cancellationToken = default);
 
     /// <summary>
     /// Upserts a group of records into the vector store. Does not guarantee that the collection exists.
@@ -144,16 +120,10 @@
     /// <param name="records">The records to upsert.</param>
     /// <param name="cancellationToken">The <see cref="CancellationToken"/> to monitor for cancellation requests. The default is <see cref="CancellationToken.None"/>.</param>
     /// <returns>The unique identifiers for the records.</returns>
-<<<<<<< HEAD
-    /// <exception cref="VectorStoreOperationException">Throw when the command fails to execute for any reason.</exception>
-    /// <exception cref="VectorStoreRecordMappingException">Throw when mapping between the storage model and record data model fails.</exception>
-    IAsyncEnumerable<TKey> UpsertBatchAsync(IEnumerable<TRecord> records, CancellationToken cancellationToken = default);
-=======
     /// <remarks>
     /// Upserts are made in a single request or in a single parallel batch depending on the available store functionality.
     /// </remarks>
     /// <exception cref="VectorStoreOperationException">The command fails to execute for any reason.</exception>
     /// <exception cref="VectorStoreRecordMappingException">The mapping between the storage model and record data model fails.</exception>
-    IAsyncEnumerable<TKey> UpsertBatchAsync(IEnumerable<TRecord> records, UpsertRecordOptions? options = default, CancellationToken cancellationToken = default);
->>>>>>> f8ee3ac4
+    IAsyncEnumerable<TKey> UpsertBatchAsync(IEnumerable<TRecord> records, CancellationToken cancellationToken = default);
 }