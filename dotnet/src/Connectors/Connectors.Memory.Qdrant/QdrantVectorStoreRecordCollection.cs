﻿// Copyright (c) Microsoft. All rights reserved.

using System;
using System.Collections;
using System.Collections.Generic;
using System.Diagnostics;
using System.Linq;
using System.Linq.Expressions;
using System.Runtime.CompilerServices;
using System.Threading;
using System.Threading.Tasks;
using Grpc.Core;
using Microsoft.Extensions.VectorData;
using Microsoft.Extensions.VectorData.ConnectorSupport;
using Qdrant.Client;
using Qdrant.Client.Grpc;

namespace Microsoft.SemanticKernel.Connectors.Qdrant;

/// <summary>
/// Service for storing and retrieving vector records, that uses Qdrant as the underlying storage.
/// </summary>
/// <typeparam name="TKey">The data type of the record key. Can be either <see cref="Guid"/> or <see cref="ulong"/>, or <see cref="object"/> for dynamic mapping.</typeparam>
/// <typeparam name="TRecord">The data model to use for adding, updating and retrieving data from storage.</typeparam>
#pragma warning disable CA1711 // Identifiers should not have incorrect suffix
public sealed class QdrantVectorStoreRecordCollection<TKey, TRecord> : IVectorStoreRecordCollection<TKey, TRecord>, IKeywordHybridSearch<TRecord>
    where TKey : notnull
    where TRecord : notnull
#pragma warning restore CA1711 // Identifiers should not have incorrect suffix
{
    /// <summary>Metadata about vector store record collection.</summary>
    private readonly VectorStoreRecordCollectionMetadata _collectionMetadata;

    /// <summary>The default options for vector search.</summary>
    private static readonly VectorSearchOptions<TRecord> s_defaultVectorSearchOptions = new();

    /// <summary>The default options for hybrid vector search.</summary>
    private static readonly HybridSearchOptions<TRecord> s_defaultKeywordVectorizedHybridSearchOptions = new();

    /// <summary>The name of the upsert operation for telemetry purposes.</summary>
    private const string UpsertName = "Upsert";

    /// <summary>The name of the Delete operation for telemetry purposes.</summary>
    private const string DeleteName = "Delete";

    /// <summary>Qdrant client that can be used to manage the collections and points in a Qdrant store.</summary>
    private readonly MockableQdrantClient _qdrantClient;

    /// <summary>The name of the collection that this <see cref="QdrantVectorStoreRecordCollection{TKey, TRecord}"/> will access.</summary>
    private readonly string _collectionName;

    /// <summary>Optional configuration options for this class.</summary>
    private readonly QdrantVectorStoreRecordCollectionOptions<TRecord> _options;

    /// <summary>The model for this collection.</summary>
    private readonly VectorStoreRecordModel _model;

    /// <summary>A mapper to use for converting between qdrant point and consumer models.</summary>
    private readonly QdrantVectorStoreRecordMapper<TRecord> _mapper;

    /// <summary>
    /// Initializes a new instance of the <see cref="QdrantVectorStoreRecordCollection{TKey, TRecord}"/> class.
    /// </summary>
    /// <param name="qdrantClient">Qdrant client that can be used to manage the collections and points in a Qdrant store.</param>
    /// <param name="collectionName">The name of the collection that this <see cref="QdrantVectorStoreRecordCollection{TKey, TRecord}"/> will access.</param>
    /// <param name="options">Optional configuration options for this class.</param>
    /// <exception cref="ArgumentNullException">Thrown if the <paramref name="qdrantClient"/> is null.</exception>
    /// <exception cref="ArgumentException">Thrown for any misconfigured options.</exception>
    public QdrantVectorStoreRecordCollection(QdrantClient qdrantClient, string collectionName, QdrantVectorStoreRecordCollectionOptions<TRecord>? options = null)
        : this(new MockableQdrantClient(qdrantClient), collectionName, options)
    {
    }

    /// <summary>
    /// Initializes a new instance of the <see cref="QdrantVectorStoreRecordCollection{TKey, TRecord}"/> class.
    /// </summary>
    /// <param name="qdrantClient">Qdrant client that can be used to manage the collections and points in a Qdrant store.</param>
    /// <param name="collectionName">The name of the collection that this <see cref="QdrantVectorStoreRecordCollection{TKey, TRecord}"/> will access.</param>
    /// <param name="options">Optional configuration options for this class.</param>
    /// <exception cref="ArgumentNullException">Thrown if the <paramref name="qdrantClient"/> is null.</exception>
    /// <exception cref="ArgumentException">Thrown for any misconfigured options.</exception>
    internal QdrantVectorStoreRecordCollection(MockableQdrantClient qdrantClient, string collectionName, QdrantVectorStoreRecordCollectionOptions<TRecord>? options = null)
    {
        // Verify.
        Verify.NotNull(qdrantClient);
        Verify.NotNullOrWhiteSpace(collectionName);

        if (typeof(TKey) != typeof(ulong) && typeof(TKey) != typeof(Guid) && typeof(TKey) != typeof(object))
        {
            throw new NotSupportedException("Only ulong and Guid keys are supported (and object for dynamic mapping).");
        }

        // Assign.
        this._qdrantClient = qdrantClient;
        this._collectionName = collectionName;
        this._options = options ?? new QdrantVectorStoreRecordCollectionOptions<TRecord>();

        this._model = new VectorStoreRecordModelBuilder(QdrantVectorStoreRecordFieldMapping.GetModelBuildOptions(this._options.HasNamedVectors))
            .Build(typeof(TRecord), this._options.VectorStoreRecordDefinition);

        this._mapper = new QdrantVectorStoreRecordMapper<TRecord>(this._model, this._options.HasNamedVectors);

        this._collectionMetadata = new()
        {
            VectorStoreSystemName = QdrantConstants.VectorStoreSystemName,
            CollectionName = collectionName
        };
    }

    /// <inheritdoc />
    public string CollectionName => this._collectionName;

    /// <inheritdoc />
    public Task<bool> CollectionExistsAsync(CancellationToken cancellationToken = default)
    {
        return this.RunOperationAsync(
            "CollectionExists",
            () => this._qdrantClient.CollectionExistsAsync(this._collectionName, cancellationToken));
    }

    /// <inheritdoc />
    public async Task CreateCollectionAsync(CancellationToken cancellationToken = default)
    {
        if (!this._options.HasNamedVectors)
        {
            // If we are not using named vectors, we can only have one vector property. We can assume we have exactly one, since this is already verified in the constructor.
            var singleVectorProperty = this._model.VectorProperty;

            // Map the single vector property to the qdrant config.
            var vectorParams = QdrantVectorStoreCollectionCreateMapping.MapSingleVector(singleVectorProperty!);

            // Create the collection with the single unnamed vector.
            await this.RunOperationAsync(
                "CreateCollection",
                () => this._qdrantClient.CreateCollectionAsync(
                    this._collectionName,
                    vectorParams,
                    cancellationToken: cancellationToken)).ConfigureAwait(false);
        }
        else
        {
            // Since we are using named vectors, iterate over all vector properties.
            var vectorProperties = this._model.VectorProperties;

            // Map the named vectors to the qdrant config.
            var vectorParamsMap = QdrantVectorStoreCollectionCreateMapping.MapNamedVectors(vectorProperties);

            // Create the collection with named vectors.
            await this.RunOperationAsync(
                "CreateCollection",
                () => this._qdrantClient.CreateCollectionAsync(
                    this._collectionName,
                    vectorParamsMap,
                    cancellationToken: cancellationToken)).ConfigureAwait(false);
        }

        // Add indexes for each of the data properties that require filtering.
        var dataProperties = this._model.DataProperties.Where(x => x.IsIndexed);
        foreach (var dataProperty in dataProperties)
        {
            if (QdrantVectorStoreCollectionCreateMapping.s_schemaTypeMap.TryGetValue(dataProperty.Type, out PayloadSchemaType schemaType))
            {
                // Do nothing since schemaType is already set.
            }
            else if (VectorStoreRecordPropertyVerification.IsSupportedEnumerableType(dataProperty.Type) && VectorStoreRecordPropertyVerification.GetCollectionElementType(dataProperty.Type) == typeof(string))
            {
                // For enumerable of strings, use keyword schema type, since this allows tag filtering.
                schemaType = PayloadSchemaType.Keyword;
            }
            else
            {
                // TODO: This should move to model validation
                throw new InvalidOperationException($"Property {nameof(VectorStoreRecordDataProperty.IsIndexed)} on {nameof(VectorStoreRecordDataProperty)} '{dataProperty.ModelName}' is set to true, but the property type is not supported for filtering. The Qdrant VectorStore supports filtering on {string.Join(", ", QdrantVectorStoreCollectionCreateMapping.s_schemaTypeMap.Keys.Select(x => x.Name))} properties only.");
            }

            await this.RunOperationAsync(
                "CreatePayloadIndex",
                () => this._qdrantClient.CreatePayloadIndexAsync(
                    this._collectionName,
                    dataProperty.StorageName,
                    schemaType,
                    cancellationToken: cancellationToken)).ConfigureAwait(false);
        }

        // Add indexes for each of the data properties that require full text search.
        dataProperties = this._model.DataProperties.Where(x => x.IsFullTextIndexed);
        foreach (var dataProperty in dataProperties)
        {
            // TODO: This should move to model validation
            if (dataProperty.Type != typeof(string))
            {
                throw new InvalidOperationException($"Property {nameof(dataProperty.IsFullTextIndexed)} on {nameof(VectorStoreRecordDataProperty)} '{dataProperty.ModelName}' is set to true, but the property type is not a string. The Qdrant VectorStore supports {nameof(dataProperty.IsFullTextIndexed)} on string properties only.");
            }

            await this.RunOperationAsync(
                "CreatePayloadIndex",
                () => this._qdrantClient.CreatePayloadIndexAsync(
                    this._collectionName,
                    dataProperty.StorageName,
                    PayloadSchemaType.Text,
                    cancellationToken: cancellationToken)).ConfigureAwait(false);
        }
    }

    /// <inheritdoc />
    public async Task CreateCollectionIfNotExistsAsync(CancellationToken cancellationToken = default)
    {
        if (!await this.CollectionExistsAsync(cancellationToken).ConfigureAwait(false))
        {
            await this.CreateCollectionAsync(cancellationToken).ConfigureAwait(false);
        }
    }

    /// <inheritdoc />
    public Task DeleteCollectionAsync(CancellationToken cancellationToken = default)
        => this.RunOperationAsync("DeleteCollection",
            async () =>
            {
                try
                {
                    await this._qdrantClient.DeleteCollectionAsync(this._collectionName, null, cancellationToken).ConfigureAwait(false);
                }
                catch (QdrantException)
                {
                    // There is no reliable way to check if the operation failed because the
                    // collection does not exist based on the exception itself.
                    // So we just check here if it exists, and if not, ignore the exception.
                    if (!await this.CollectionExistsAsync(cancellationToken).ConfigureAwait(false))
                    {
                        return;
                    }

                    throw;
                }
            });

    /// <inheritdoc />
    public async Task<TRecord?> GetAsync(TKey key, GetRecordOptions? options = null, CancellationToken cancellationToken = default)
    {
        Verify.NotNull(key);

        var retrievedPoints = await this.GetAsync([key], options, cancellationToken).ToListAsync(cancellationToken).ConfigureAwait(false);
        return retrievedPoints.FirstOrDefault();
    }

    /// <inheritdoc />
    public async IAsyncEnumerable<TRecord> GetAsync(
        IEnumerable<TKey> keys,
        GetRecordOptions? options = default,
        [EnumeratorCancellation] CancellationToken cancellationToken = default)
    {
        const string OperationName = "Retrieve";

        Verify.NotNull(keys);

        // Create options.
        var pointsIds = new List<PointId>();

        Type? keyType = null;

        foreach (var key in keys)
        {
            switch (key)
            {
                case ulong id:
                    if (keyType == typeof(Guid))
                    {
                        throw new NotSupportedException("Mixing ulong and Guid keys is not supported");
                    }

                    keyType = typeof(ulong);
                    pointsIds.Add(new PointId { Num = id });
                    break;

                case Guid id:
                    if (keyType == typeof(ulong))
                    {
                        throw new NotSupportedException("Mixing ulong and Guid keys is not supported");
                    }

                    pointsIds.Add(new PointId { Uuid = id.ToString("D") });
                    keyType = typeof(Guid);
                    break;

                default:
                    throw new NotSupportedException($"The provided key type '{key.GetType().Name}' is not supported by Qdrant.");
            }
        }

        var includeVectors = options?.IncludeVectors ?? false;

        // Retrieve data points.
        var retrievedPoints = await this.RunOperationAsync(
            OperationName,
            () => this._qdrantClient.RetrieveAsync(this._collectionName, pointsIds, true, includeVectors, cancellationToken: cancellationToken)).ConfigureAwait(false);

        // Convert the retrieved points to the target data model.
        foreach (var retrievedPoint in retrievedPoints)
        {
            var pointStruct = new PointStruct
            {
                Id = retrievedPoint.Id,
                Vectors = retrievedPoint.Vectors,
                Payload = { }
            };

            foreach (KeyValuePair<string, Value> payloadEntry in retrievedPoint.Payload)
            {
                pointStruct.Payload.Add(payloadEntry.Key, payloadEntry.Value);
            }

            yield return VectorStoreErrorHandler.RunModelConversion(
                QdrantConstants.VectorStoreSystemName,
                this._collectionMetadata.VectorStoreName,
                this._collectionName,
                OperationName,
                () => this._mapper.MapFromStorageToDataModel(pointStruct, new() { IncludeVectors = includeVectors }));
        }
    }

    /// <inheritdoc />
    public Task DeleteAsync(TKey key, CancellationToken cancellationToken = default)
    {
        Verify.NotNull(key);

        return this.RunOperationAsync(
            DeleteName,
            () => key switch
            {
                ulong id => this._qdrantClient.DeleteAsync(this._collectionName, id, wait: true, cancellationToken: cancellationToken),
                Guid id => this._qdrantClient.DeleteAsync(this._collectionName, id, wait: true, cancellationToken: cancellationToken),
                _ => throw new NotSupportedException($"The provided key type '{key.GetType().Name}' is not supported by Qdrant.")
            });
    }

    /// <inheritdoc />
    public Task DeleteAsync(IEnumerable<TKey> keys, CancellationToken cancellationToken = default)
    {
        Verify.NotNull(keys);

        IList? keyList = null;

        switch (keys)
        {
            case IEnumerable<ulong> k:
                keyList = k.ToList();
                break;

            case IEnumerable<Guid> k:
                keyList = k.ToList();
                break;

            case IEnumerable<object> objectKeys:
            {
                // We need to cast the keys to a list of the same type as the first element.
                List<Guid>? guidKeys = null;
                List<ulong>? ulongKeys = null;

                var isFirst = true;
                foreach (var key in objectKeys)
                {
                    if (isFirst)
                    {
                        switch (key)
                        {
                            case ulong l:
                                ulongKeys = new List<ulong> { l };
                                keyList = ulongKeys;
                                break;

                            case Guid g:
                                guidKeys = new List<Guid> { g };
                                keyList = guidKeys;
                                break;

                            default:
                                throw new NotSupportedException($"The provided key type '{key.GetType().Name}' is not supported by Qdrant.");
                        }

                        isFirst = false;
                        continue;
                    }

                    switch (key)
                    {
                        case ulong u when ulongKeys is not null:
                            ulongKeys.Add(u);
                            continue;

                        case Guid g when guidKeys is not null:
                            guidKeys.Add(g);
                            continue;

                        case Guid or ulong:
                            throw new NotSupportedException("Mixing ulong and Guid keys is not supported");

                        default:
                            throw new NotSupportedException($"The provided key type '{key.GetType().Name}' is not supported by Qdrant.");
                    }
                }

                break;
            }
        }

        return this.RunOperationAsync(
            DeleteName,
            () => keyList switch
            {
                List<ulong> keysList => this._qdrantClient.DeleteAsync(
                    this._collectionName,
                    keysList,
                    wait: true,
                    cancellationToken: cancellationToken),

                List<Guid> keysList => this._qdrantClient.DeleteAsync(
                    this._collectionName,
                    keysList,
                    wait: true,
                    cancellationToken: cancellationToken),

                _ => throw new UnreachableException()
            });
    }

    /// <inheritdoc />
    public async Task<TKey> UpsertAsync(TRecord record, CancellationToken cancellationToken = default)
    {
        Verify.NotNull(record);

        // Create point from record.
        var pointStruct = VectorStoreErrorHandler.RunModelConversion(
            QdrantConstants.VectorStoreSystemName,
            this._collectionMetadata.VectorStoreName,
            this._collectionName,
            UpsertName,
            () => this._mapper.MapFromDataToStorageModel(record));

        // Upsert.
        await this.RunOperationAsync(
            UpsertName,
            () => this._qdrantClient.UpsertAsync(this._collectionName, [pointStruct], true, cancellationToken: cancellationToken)).ConfigureAwait(false);

        return pointStruct.Id switch
        {
            { HasNum: true } => (TKey)(object)pointStruct.Id.Num,
            { HasUuid: true } => (TKey)(object)Guid.Parse(pointStruct.Id.Uuid),
            _ => throw new UnreachableException("The Qdrant point ID is neither a number nor a UUID.")
        };
    }

    /// <inheritdoc />
    public async Task<IReadOnlyList<TKey>> UpsertAsync(IEnumerable<TRecord> records, CancellationToken cancellationToken = default)
    {
        Verify.NotNull(records);

        // Create points from records.
        var pointStructs = VectorStoreErrorHandler.RunModelConversion(
            QdrantConstants.VectorStoreSystemName,
            this._collectionMetadata.VectorStoreName,
            this._collectionName,
            UpsertName,
            () => records.Select(this._mapper.MapFromDataToStorageModel).ToList());

        // Upsert.
        await this.RunOperationAsync(
            UpsertName,
            () => this._qdrantClient.UpsertAsync(this._collectionName, pointStructs, true, cancellationToken: cancellationToken)).ConfigureAwait(false);

        return pointStructs.Count == 0
            ? []
            : pointStructs[0].Id switch
            {
<<<<<<< HEAD
                { HasNum: true } => pointStructs.Select(pointStruct => (TKey)(object)pointStruct.Id.Num).ToList(),
                { HasUuid: true } => pointStructs.Select(pointStruct => (TKey)(object)Guid.Parse(pointStruct.Id.Uuid)).ToList(),
                _ => throw new UnreachableException("The Qdrant point ID is neither a number nor a UUID.")
            };
=======
                Id = retrievedPoint.Id,
                Payload = { }
            };

            if (includeVectors)
            {
                pointStruct.Vectors = new();
                switch (retrievedPoint.Vectors.VectorsOptionsCase)
                {
                    case VectorsOutput.VectorsOptionsOneofCase.Vector:
                        pointStruct.Vectors.Vector = retrievedPoint.Vectors.Vector.Data.ToArray();
                        break;
                    case VectorsOutput.VectorsOptionsOneofCase.Vectors:
                        pointStruct.Vectors.Vectors_ = new();
                        foreach (var v in retrievedPoint.Vectors.Vectors.Vectors)
                        {
                            // TODO: Refactor mapper to not require pre-mapping to pointstruct to avoid this ToArray conversion.
                            pointStruct.Vectors.Vectors_.Vectors.Add(v.Key, v.Value.Data.ToArray());
                        }
                        break;
                }
            }

            foreach (KeyValuePair<string, Value> payloadEntry in retrievedPoint.Payload)
            {
                pointStruct.Payload.Add(payloadEntry.Key, payloadEntry.Value);
            }

            yield return VectorStoreErrorHandler.RunModelConversion(
                DatabaseName,
                this._collectionName,
                OperationName,
                () => this._mapper.MapFromStorageToDataModel(pointStruct, new() { IncludeVectors = includeVectors }));
        }
>>>>>>> 40739b1f
    }

    /// <inheritdoc />
    public async IAsyncEnumerable<VectorSearchResult<TRecord>> VectorizedSearchAsync<TVector>(TVector vector, int top, VectorSearchOptions<TRecord>? options = null, [EnumeratorCancellation] CancellationToken cancellationToken = default)
    {
        var floatVector = VerifyVectorParam(vector);
        Verify.NotLessThan(top, 1);

        // Resolve options.
        var internalOptions = options ?? s_defaultVectorSearchOptions;
        var vectorProperty = this._model.GetVectorPropertyOrSingle(internalOptions);

#pragma warning disable CS0618 // Type or member is obsolete
        // Build filter object.
        var filter = internalOptions switch
        {
            { OldFilter: not null, Filter: not null } => throw new ArgumentException("Either Filter or OldFilter can be specified, but not both"),
            { OldFilter: VectorSearchFilter legacyFilter } => QdrantVectorStoreCollectionSearchMapping.BuildFromLegacyFilter(legacyFilter, this._model),
            { Filter: Expression<Func<TRecord, bool>> newFilter } => new QdrantFilterTranslator().Translate(newFilter, this._model),
            _ => new Filter()
        };
#pragma warning restore CS0618 // Type or member is obsolete

        // Specify whether to include vectors in the search results.
        var vectorsSelector = new WithVectorsSelector();
        vectorsSelector.Enable = internalOptions.IncludeVectors;

        var query = new Query
        {
            Nearest = new VectorInput(floatVector.ToArray()),
        };

        // Execute Search.
        var points = await this.RunOperationAsync(
            "Query",
            () => this._qdrantClient.QueryAsync(
                this.CollectionName,
                query: query,
                usingVector: this._options.HasNamedVectors ? vectorProperty.StorageName : null,
                filter: filter,
                limit: (ulong)top,
                offset: (ulong)internalOptions.Skip,
                vectorsSelector: vectorsSelector,
                cancellationToken: cancellationToken)).ConfigureAwait(false);

        // Map to data model.
        var mappedResults = points.Select(point => QdrantVectorStoreCollectionSearchMapping.MapScoredPointToVectorSearchResult(
                point,
                this._mapper,
                internalOptions.IncludeVectors,
                QdrantConstants.VectorStoreSystemName,
                this._collectionMetadata.VectorStoreName,
                this._collectionName,
                "Query"));

        foreach (var result in mappedResults)
        {
            yield return result;
        }
    }

    /// <inheritdoc />
    public async IAsyncEnumerable<TRecord> GetAsync(Expression<Func<TRecord, bool>> filter, int top,
        GetFilteredRecordOptions<TRecord>? options = null, [EnumeratorCancellation] CancellationToken cancellationToken = default)
    {
        Verify.NotNull(filter);
        Verify.NotLessThan(top, 1);

        options ??= new();

        var translatedFilter = new QdrantFilterTranslator().Translate(filter, this._model);

        // Specify whether to include vectors in the search results.
        WithVectorsSelector vectorsSelector = new() { Enable = options.IncludeVectors };

        var sortInfo = options.OrderBy.Values.Count switch
        {
            0 => null,
            1 => options.OrderBy.Values[0],
            _ => throw new NotSupportedException("Qdrant does not support ordering by more than one property.")
        };

        OrderBy? orderBy = null;
        if (sortInfo is not null)
        {
            var orderByName = this._model.GetDataOrKeyProperty(sortInfo.PropertySelector).StorageName;
            orderBy = new(orderByName)
            {
                Direction = sortInfo.Ascending ? global::Qdrant.Client.Grpc.Direction.Asc : global::Qdrant.Client.Grpc.Direction.Desc
            };
        }

        var scrollResponse = await this.RunOperationAsync(
            "Scroll",
            () => this._qdrantClient.ScrollAsync(
                this.CollectionName,
                translatedFilter,
                vectorsSelector,
                limit: (uint)(top + options.Skip),
                orderBy,
                cancellationToken: cancellationToken)).ConfigureAwait(false);

        var mappedResults = scrollResponse.Result.Skip(options.Skip).Select(point => QdrantVectorStoreCollectionSearchMapping.MapRetrievedPointToVectorSearchResult(
                point,
                this._mapper,
                options.IncludeVectors,
                QdrantConstants.VectorStoreSystemName,
                this._collectionMetadata.VectorStoreName,
                this._collectionName,
                "Scroll"));

        foreach (var mappedResult in mappedResults)
        {
            yield return mappedResult;
        }
    }

    /// <inheritdoc />
    public async IAsyncEnumerable<VectorSearchResult<TRecord>> HybridSearchAsync<TVector>(TVector vector, ICollection<string> keywords, int top, HybridSearchOptions<TRecord>? options = null, [EnumeratorCancellation] CancellationToken cancellationToken = default)
    {
        var floatVector = VerifyVectorParam(vector);
        Verify.NotLessThan(top, 1);

        // Resolve options.
        var internalOptions = options ?? s_defaultKeywordVectorizedHybridSearchOptions;
        var vectorProperty = this._model.GetVectorPropertyOrSingle<TRecord>(new() { VectorProperty = internalOptions.VectorProperty });
        var textDataProperty = this._model.GetFullTextDataPropertyOrSingle(internalOptions.AdditionalProperty);

        // Build filter object.
#pragma warning disable CS0618 // Type or member is obsolete
        // Build filter object.
        var filter = internalOptions switch
        {
            { OldFilter: not null, Filter: not null } => throw new ArgumentException("Either Filter or OldFilter can be specified, but not both"),
            { OldFilter: VectorSearchFilter legacyFilter } => QdrantVectorStoreCollectionSearchMapping.BuildFromLegacyFilter(legacyFilter, this._model),
            { Filter: Expression<Func<TRecord, bool>> newFilter } => new QdrantFilterTranslator().Translate(newFilter, this._model),
            _ => new Filter()
        };
#pragma warning restore CS0618 // Type or member is obsolete

        // Specify whether to include vectors in the search results.
        var vectorsSelector = new WithVectorsSelector();
        vectorsSelector.Enable = internalOptions.IncludeVectors;

        // Build the vector query.
        var vectorQuery = new PrefetchQuery
        {
            Filter = filter,
            Query = new Query
            {
                Nearest = new VectorInput(floatVector.ToArray()),
            },
        };

        if (this._options.HasNamedVectors)
        {
            vectorQuery.Using = this._options.HasNamedVectors ? vectorProperty.StorageName : null;
        }

        // Build the keyword query.
        var keywordFilter = filter.Clone();
        var keywordSubFilter = new Filter();
        foreach (string keyword in keywords)
        {
            keywordSubFilter.Should.Add(new Condition() { Field = new FieldCondition() { Key = textDataProperty.StorageName, Match = new Match { Text = keyword } } });
        }
        keywordFilter.Must.Add(new Condition() { Filter = keywordSubFilter });
        var keywordQuery = new PrefetchQuery
        {
            Filter = keywordFilter,
        };

        // Build the fusion query.
        var fusionQuery = new Query
        {
            Fusion = Fusion.Rrf,
        };

        // Execute Search.
        var points = await this.RunOperationAsync(
            "Query",
            () => this._qdrantClient.QueryAsync(
                this.CollectionName,
                prefetch: new List<PrefetchQuery>() { vectorQuery, keywordQuery },
                query: fusionQuery,
                limit: (ulong)top,
                offset: (ulong)internalOptions.Skip,
                vectorsSelector: vectorsSelector,
                cancellationToken: cancellationToken)).ConfigureAwait(false);

        // Map to data model.
        var mappedResults = points.Select(point => QdrantVectorStoreCollectionSearchMapping.MapScoredPointToVectorSearchResult(
                point,
                this._mapper,
                internalOptions.IncludeVectors,
                QdrantConstants.VectorStoreSystemName,
                this._collectionMetadata.VectorStoreName,
                this._collectionName,
                "Query"));

        foreach (var result in mappedResults)
        {
            yield return result;
        }
    }

    /// <inheritdoc />
    public object? GetService(Type serviceType, object? serviceKey = null)
    {
        Verify.NotNull(serviceType);

        return
            serviceKey is not null ? null :
            serviceType == typeof(VectorStoreRecordCollectionMetadata) ? this._collectionMetadata :
            serviceType == typeof(QdrantClient) ? this._qdrantClient.QdrantClient :
            serviceType.IsInstanceOfType(this) ? this :
            null;
    }

    /// <summary>
    /// Run the given operation and wrap any <see cref="RpcException"/> with <see cref="VectorStoreOperationException"/>."/>
    /// </summary>
    /// <param name="operationName">The type of database operation being run.</param>
    /// <param name="operation">The operation to run.</param>
    /// <returns>The result of the operation.</returns>
    private async Task RunOperationAsync(string operationName, Func<Task> operation)
    {
        try
        {
            await operation.Invoke().ConfigureAwait(false);
        }
        catch (RpcException ex)
        {
            throw new VectorStoreOperationException("Call to vector store failed.", ex)
            {
                VectorStoreSystemName = QdrantConstants.VectorStoreSystemName,
                VectorStoreName = this._collectionMetadata.VectorStoreName,
                CollectionName = this._collectionName,
                OperationName = operationName
            };
        }
    }

    /// <summary>
    /// Run the given operation and wrap any <see cref="RpcException"/> with <see cref="VectorStoreOperationException"/>."/>
    /// </summary>
    /// <typeparam name="T">The response type of the operation.</typeparam>
    /// <param name="operationName">The type of database operation being run.</param>
    /// <param name="operation">The operation to run.</param>
    /// <returns>The result of the operation.</returns>
    private async Task<T> RunOperationAsync<T>(string operationName, Func<Task<T>> operation)
    {
        try
        {
            return await operation.Invoke().ConfigureAwait(false);
        }
        catch (RpcException ex)
        {
            throw new VectorStoreOperationException("Call to vector store failed.", ex)
            {
                VectorStoreSystemName = QdrantConstants.VectorStoreSystemName,
                VectorStoreName = this._collectionMetadata.VectorStoreName,
                CollectionName = this._collectionName,
                OperationName = operationName
            };
        }
    }

    private static ReadOnlyMemory<float> VerifyVectorParam<TVector>(TVector vector)
    {
        Verify.NotNull(vector);

        if (vector is not ReadOnlyMemory<float> floatVector)
        {
            throw new NotSupportedException($"The provided vector type {vector.GetType().FullName} is not supported by the Qdrant connector.");
        }

        return floatVector;
    }
}<|MERGE_RESOLUTION|>--- conflicted
+++ resolved
@@ -299,184 +299,6 @@
         {
             var pointStruct = new PointStruct
             {
-                Id = retrievedPoint.Id,
-                Vectors = retrievedPoint.Vectors,
-                Payload = { }
-            };
-
-            foreach (KeyValuePair<string, Value> payloadEntry in retrievedPoint.Payload)
-            {
-                pointStruct.Payload.Add(payloadEntry.Key, payloadEntry.Value);
-            }
-
-            yield return VectorStoreErrorHandler.RunModelConversion(
-                QdrantConstants.VectorStoreSystemName,
-                this._collectionMetadata.VectorStoreName,
-                this._collectionName,
-                OperationName,
-                () => this._mapper.MapFromStorageToDataModel(pointStruct, new() { IncludeVectors = includeVectors }));
-        }
-    }
-
-    /// <inheritdoc />
-    public Task DeleteAsync(TKey key, CancellationToken cancellationToken = default)
-    {
-        Verify.NotNull(key);
-
-        return this.RunOperationAsync(
-            DeleteName,
-            () => key switch
-            {
-                ulong id => this._qdrantClient.DeleteAsync(this._collectionName, id, wait: true, cancellationToken: cancellationToken),
-                Guid id => this._qdrantClient.DeleteAsync(this._collectionName, id, wait: true, cancellationToken: cancellationToken),
-                _ => throw new NotSupportedException($"The provided key type '{key.GetType().Name}' is not supported by Qdrant.")
-            });
-    }
-
-    /// <inheritdoc />
-    public Task DeleteAsync(IEnumerable<TKey> keys, CancellationToken cancellationToken = default)
-    {
-        Verify.NotNull(keys);
-
-        IList? keyList = null;
-
-        switch (keys)
-        {
-            case IEnumerable<ulong> k:
-                keyList = k.ToList();
-                break;
-
-            case IEnumerable<Guid> k:
-                keyList = k.ToList();
-                break;
-
-            case IEnumerable<object> objectKeys:
-            {
-                // We need to cast the keys to a list of the same type as the first element.
-                List<Guid>? guidKeys = null;
-                List<ulong>? ulongKeys = null;
-
-                var isFirst = true;
-                foreach (var key in objectKeys)
-                {
-                    if (isFirst)
-                    {
-                        switch (key)
-                        {
-                            case ulong l:
-                                ulongKeys = new List<ulong> { l };
-                                keyList = ulongKeys;
-                                break;
-
-                            case Guid g:
-                                guidKeys = new List<Guid> { g };
-                                keyList = guidKeys;
-                                break;
-
-                            default:
-                                throw new NotSupportedException($"The provided key type '{key.GetType().Name}' is not supported by Qdrant.");
-                        }
-
-                        isFirst = false;
-                        continue;
-                    }
-
-                    switch (key)
-                    {
-                        case ulong u when ulongKeys is not null:
-                            ulongKeys.Add(u);
-                            continue;
-
-                        case Guid g when guidKeys is not null:
-                            guidKeys.Add(g);
-                            continue;
-
-                        case Guid or ulong:
-                            throw new NotSupportedException("Mixing ulong and Guid keys is not supported");
-
-                        default:
-                            throw new NotSupportedException($"The provided key type '{key.GetType().Name}' is not supported by Qdrant.");
-                    }
-                }
-
-                break;
-            }
-        }
-
-        return this.RunOperationAsync(
-            DeleteName,
-            () => keyList switch
-            {
-                List<ulong> keysList => this._qdrantClient.DeleteAsync(
-                    this._collectionName,
-                    keysList,
-                    wait: true,
-                    cancellationToken: cancellationToken),
-
-                List<Guid> keysList => this._qdrantClient.DeleteAsync(
-                    this._collectionName,
-                    keysList,
-                    wait: true,
-                    cancellationToken: cancellationToken),
-
-                _ => throw new UnreachableException()
-            });
-    }
-
-    /// <inheritdoc />
-    public async Task<TKey> UpsertAsync(TRecord record, CancellationToken cancellationToken = default)
-    {
-        Verify.NotNull(record);
-
-        // Create point from record.
-        var pointStruct = VectorStoreErrorHandler.RunModelConversion(
-            QdrantConstants.VectorStoreSystemName,
-            this._collectionMetadata.VectorStoreName,
-            this._collectionName,
-            UpsertName,
-            () => this._mapper.MapFromDataToStorageModel(record));
-
-        // Upsert.
-        await this.RunOperationAsync(
-            UpsertName,
-            () => this._qdrantClient.UpsertAsync(this._collectionName, [pointStruct], true, cancellationToken: cancellationToken)).ConfigureAwait(false);
-
-        return pointStruct.Id switch
-        {
-            { HasNum: true } => (TKey)(object)pointStruct.Id.Num,
-            { HasUuid: true } => (TKey)(object)Guid.Parse(pointStruct.Id.Uuid),
-            _ => throw new UnreachableException("The Qdrant point ID is neither a number nor a UUID.")
-        };
-    }
-
-    /// <inheritdoc />
-    public async Task<IReadOnlyList<TKey>> UpsertAsync(IEnumerable<TRecord> records, CancellationToken cancellationToken = default)
-    {
-        Verify.NotNull(records);
-
-        // Create points from records.
-        var pointStructs = VectorStoreErrorHandler.RunModelConversion(
-            QdrantConstants.VectorStoreSystemName,
-            this._collectionMetadata.VectorStoreName,
-            this._collectionName,
-            UpsertName,
-            () => records.Select(this._mapper.MapFromDataToStorageModel).ToList());
-
-        // Upsert.
-        await this.RunOperationAsync(
-            UpsertName,
-            () => this._qdrantClient.UpsertAsync(this._collectionName, pointStructs, true, cancellationToken: cancellationToken)).ConfigureAwait(false);
-
-        return pointStructs.Count == 0
-            ? []
-            : pointStructs[0].Id switch
-            {
-<<<<<<< HEAD
-                { HasNum: true } => pointStructs.Select(pointStruct => (TKey)(object)pointStruct.Id.Num).ToList(),
-                { HasUuid: true } => pointStructs.Select(pointStruct => (TKey)(object)Guid.Parse(pointStruct.Id.Uuid)).ToList(),
-                _ => throw new UnreachableException("The Qdrant point ID is neither a number nor a UUID.")
-            };
-=======
                 Id = retrievedPoint.Id,
                 Payload = { }
             };
@@ -506,12 +328,171 @@
             }
 
             yield return VectorStoreErrorHandler.RunModelConversion(
-                DatabaseName,
+                QdrantConstants.VectorStoreSystemName,
+                this._collectionMetadata.VectorStoreName,
                 this._collectionName,
                 OperationName,
                 () => this._mapper.MapFromStorageToDataModel(pointStruct, new() { IncludeVectors = includeVectors }));
         }
->>>>>>> 40739b1f
+    }
+
+    /// <inheritdoc />
+    public Task DeleteAsync(TKey key, CancellationToken cancellationToken = default)
+    {
+        Verify.NotNull(key);
+
+        return this.RunOperationAsync(
+            DeleteName,
+            () => key switch
+            {
+                ulong id => this._qdrantClient.DeleteAsync(this._collectionName, id, wait: true, cancellationToken: cancellationToken),
+                Guid id => this._qdrantClient.DeleteAsync(this._collectionName, id, wait: true, cancellationToken: cancellationToken),
+                _ => throw new NotSupportedException($"The provided key type '{key.GetType().Name}' is not supported by Qdrant.")
+            });
+    }
+
+    /// <inheritdoc />
+    public Task DeleteAsync(IEnumerable<TKey> keys, CancellationToken cancellationToken = default)
+    {
+        Verify.NotNull(keys);
+
+        IList? keyList = null;
+
+        switch (keys)
+        {
+            case IEnumerable<ulong> k:
+                keyList = k.ToList();
+                break;
+
+            case IEnumerable<Guid> k:
+                keyList = k.ToList();
+                break;
+
+            case IEnumerable<object> objectKeys:
+            {
+                // We need to cast the keys to a list of the same type as the first element.
+                List<Guid>? guidKeys = null;
+                List<ulong>? ulongKeys = null;
+
+                var isFirst = true;
+                foreach (var key in objectKeys)
+                {
+                    if (isFirst)
+                    {
+                        switch (key)
+                        {
+                            case ulong l:
+                                ulongKeys = new List<ulong> { l };
+                                keyList = ulongKeys;
+                                break;
+
+                            case Guid g:
+                                guidKeys = new List<Guid> { g };
+                                keyList = guidKeys;
+                                break;
+
+                            default:
+                                throw new NotSupportedException($"The provided key type '{key.GetType().Name}' is not supported by Qdrant.");
+                        }
+
+                        isFirst = false;
+                        continue;
+                    }
+
+                    switch (key)
+                    {
+                        case ulong u when ulongKeys is not null:
+                            ulongKeys.Add(u);
+                            continue;
+
+                        case Guid g when guidKeys is not null:
+                            guidKeys.Add(g);
+                            continue;
+
+                        case Guid or ulong:
+                            throw new NotSupportedException("Mixing ulong and Guid keys is not supported");
+
+                        default:
+                            throw new NotSupportedException($"The provided key type '{key.GetType().Name}' is not supported by Qdrant.");
+                    }
+                }
+
+                break;
+            }
+        }
+
+        return this.RunOperationAsync(
+            DeleteName,
+            () => keyList switch
+            {
+                List<ulong> keysList => this._qdrantClient.DeleteAsync(
+                    this._collectionName,
+                    keysList,
+                    wait: true,
+                    cancellationToken: cancellationToken),
+
+                List<Guid> keysList => this._qdrantClient.DeleteAsync(
+                    this._collectionName,
+                    keysList,
+                    wait: true,
+                    cancellationToken: cancellationToken),
+
+                _ => throw new UnreachableException()
+            });
+    }
+
+    /// <inheritdoc />
+    public async Task<TKey> UpsertAsync(TRecord record, CancellationToken cancellationToken = default)
+    {
+        Verify.NotNull(record);
+
+        // Create point from record.
+        var pointStruct = VectorStoreErrorHandler.RunModelConversion(
+            QdrantConstants.VectorStoreSystemName,
+            this._collectionMetadata.VectorStoreName,
+            this._collectionName,
+            UpsertName,
+            () => this._mapper.MapFromDataToStorageModel(record));
+
+        // Upsert.
+        await this.RunOperationAsync(
+            UpsertName,
+            () => this._qdrantClient.UpsertAsync(this._collectionName, [pointStruct], true, cancellationToken: cancellationToken)).ConfigureAwait(false);
+
+        return pointStruct.Id switch
+        {
+            { HasNum: true } => (TKey)(object)pointStruct.Id.Num,
+            { HasUuid: true } => (TKey)(object)Guid.Parse(pointStruct.Id.Uuid),
+            _ => throw new UnreachableException("The Qdrant point ID is neither a number nor a UUID.")
+        };
+    }
+
+    /// <inheritdoc />
+    public async Task<IReadOnlyList<TKey>> UpsertAsync(IEnumerable<TRecord> records, CancellationToken cancellationToken = default)
+    {
+        Verify.NotNull(records);
+
+        // Create points from records.
+        var pointStructs = VectorStoreErrorHandler.RunModelConversion(
+            QdrantConstants.VectorStoreSystemName,
+            this._collectionMetadata.VectorStoreName,
+            this._collectionName,
+            UpsertName,
+            () => records.Select(this._mapper.MapFromDataToStorageModel).ToList());
+
+        // Upsert.
+        await this.RunOperationAsync(
+            UpsertName,
+            () => this._qdrantClient.UpsertAsync(this._collectionName, pointStructs, true, cancellationToken: cancellationToken)).ConfigureAwait(false);
+
+        return pointStructs.Count == 0
+            ? []
+            : pointStructs[0].Id switch
+            {
+                { HasNum: true } => pointStructs.Select(pointStruct => (TKey)(object)pointStruct.Id.Num).ToList(),
+                { HasUuid: true } => pointStructs.Select(pointStruct => (TKey)(object)Guid.Parse(pointStruct.Id.Uuid)).ToList(),
+                _ => throw new UnreachableException("The Qdrant point ID is neither a number nor a UUID.")
+            };
     }
 
     /// <inheritdoc />
