﻿// Copyright (c) Microsoft. All rights reserved.

using System;
using System.Collections.Generic;
using System.Linq;
using System.Runtime.InteropServices;
using System.Text.Json;
using System.Text.Json.Nodes;
using System.Text.Json.Serialization;
using System.Threading.Tasks;
using Microsoft.Extensions.VectorData;
using Moq;
using NRedisStack;
using StackExchange.Redis;
using Xunit;

namespace Microsoft.SemanticKernel.Connectors.Redis.UnitTests;

#pragma warning disable CS0618 // VectorSearchFilter is obsolete

/// <summary>
/// Contains tests for the <see cref="RedisJsonVectorStoreRecordCollection{TRecord}"/> class.
/// </summary>
public class RedisJsonVectorStoreRecordCollectionTests
{
    private const string TestCollectionName = "testcollection";
    private const string TestRecordKey1 = "testid1";
    private const string TestRecordKey2 = "testid2";

    private readonly Mock<IDatabase> _redisDatabaseMock;

    public RedisJsonVectorStoreRecordCollectionTests()
    {
        this._redisDatabaseMock = new Mock<IDatabase>(MockBehavior.Strict);

        var batchMock = new Mock<IBatch>();
        this._redisDatabaseMock.Setup(x => x.CreateBatch(It.IsAny<object>())).Returns(batchMock.Object);
    }

    [Theory]
    [InlineData(TestCollectionName, true)]
    [InlineData("nonexistentcollection", false)]
    public async Task CollectionExistsReturnsCollectionStateAsync(string collectionName, bool expectedExists)
    {
        // Arrange
        if (expectedExists)
        {
            SetupExecuteMock(this._redisDatabaseMock, ["index_name", collectionName]);
        }
        else
        {
            SetupExecuteMock(this._redisDatabaseMock, new RedisServerException("Unknown index name"));
        }
        var sut = new RedisJsonVectorStoreRecordCollection<MultiPropsModel>(
            this._redisDatabaseMock.Object,
            collectionName);

        // Act
        var actual = await sut.CollectionExistsAsync();

        // Assert
        var expectedArgs = new object[] { collectionName };
        this._redisDatabaseMock
            .Verify(
                x => x.ExecuteAsync(
                    "FT.INFO",
                    It.Is<object[]>(x => x.SequenceEqual(expectedArgs))),
                Times.Once);
        Assert.Equal(expectedExists, actual);
    }

    [Theory]
    [InlineData(true, true, "data2", "vector2")]
    [InlineData(true, false, "Data2", "Vector2")]
    [InlineData(false, true, "data2", "vector2")]
    [InlineData(false, false, "Data2", "Vector2")]
    public async Task CanCreateCollectionAsync(bool useDefinition, bool useCustomJsonSerializerOptions, string expectedData2Name, string expectedVector2Name)
    {
        // Arrange.
        SetupExecuteMock(this._redisDatabaseMock, string.Empty);
        var sut = this.CreateRecordCollection(useDefinition, useCustomJsonSerializerOptions);

        // Act.
        await sut.CreateCollectionAsync();

        // Assert.
        var expectedArgs = new object[] {
            "testcollection",
            "ON",
            "JSON",
            "PREFIX",
            1,
            "testcollection:",
            "SCHEMA",
            "$.data1_json_name",
            "AS",
            "data1_json_name",
            "TAG",
            $"$.{expectedData2Name}",
            "AS",
            expectedData2Name,
            "TAG",
            "$.vector1_json_name",
            "AS",
            "vector1_json_name",
            "VECTOR",
            "HNSW",
            6,
            "TYPE",
            "FLOAT32",
            "DIM",
            "4",
            "DISTANCE_METRIC",
            "COSINE",
            $"$.{expectedVector2Name}",
            "AS",
            expectedVector2Name,
            "VECTOR",
            "HNSW",
            6,
            "TYPE",
            "FLOAT32",
            "DIM",
            "4",
            "DISTANCE_METRIC",
            "COSINE" };
        this._redisDatabaseMock
            .Verify(
                x => x.ExecuteAsync(
                    "FT.CREATE",
                    It.Is<object[]>(x => x.SequenceEqual(expectedArgs))),
                Times.Once);
    }

    [Fact]
    public async Task CanDeleteCollectionAsync()
    {
        // Arrange
        SetupExecuteMock(this._redisDatabaseMock, string.Empty);
        var sut = this.CreateRecordCollection(false);

        // Act
        await sut.DeleteCollectionAsync();

        // Assert
        var expectedArgs = new object[] { TestCollectionName };
        this._redisDatabaseMock
            .Verify(
                x => x.ExecuteAsync(
                    "FT.DROPINDEX",
                    It.Is<object[]>(x => x.SequenceEqual(expectedArgs))),
                Times.Once);
    }

    [Theory]
    [InlineData(true, true, """{ "data1_json_name": "data 1", "data2": "data 2", "vector1_json_name": [1, 2, 3, 4], "vector2": [1, 2, 3, 4] }""")]
    [InlineData(true, false, """{ "data1_json_name": "data 1", "Data2": "data 2", "vector1_json_name": [1, 2, 3, 4], "Vector2": [1, 2, 3, 4] }""")]
    [InlineData(false, true, """{ "data1_json_name": "data 1", "data2": "data 2", "vector1_json_name": [1, 2, 3, 4], "vector2": [1, 2, 3, 4] }""")]
    [InlineData(false, false, """{ "data1_json_name": "data 1", "Data2": "data 2", "vector1_json_name": [1, 2, 3, 4], "Vector2": [1, 2, 3, 4] }""")]
    public async Task CanGetRecordWithVectorsAsync(bool useDefinition, bool useCustomJsonSerializerOptions, string redisResultString)
    {
        // Arrange
        SetupExecuteMock(this._redisDatabaseMock, redisResultString);
        var sut = this.CreateRecordCollection(useDefinition, useCustomJsonSerializerOptions);

        // Act
        var actual = await sut.GetAsync(
            TestRecordKey1,
            new() { IncludeVectors = true });

        // Assert
        var expectedArgs = new object[] { TestRecordKey1 };
        this._redisDatabaseMock
            .Verify(
                x => x.ExecuteAsync(
                    "JSON.GET",
                    It.Is<object[]>(x => x.SequenceEqual(expectedArgs))),
                Times.Once);

        Assert.NotNull(actual);
        Assert.Equal(TestRecordKey1, actual.Key);
        Assert.Equal("data 1", actual.Data1);
        Assert.Equal("data 2", actual.Data2);
        Assert.Equal(new float[] { 1, 2, 3, 4 }, actual.Vector1!.Value.ToArray());
        Assert.Equal(new float[] { 1, 2, 3, 4 }, actual.Vector2!.Value.ToArray());
    }

    [Theory]
    [InlineData(true, true, """{ "data1_json_name": "data 1", "data2": "data 2" }""", "data2")]
    [InlineData(true, false, """{ "data1_json_name": "data 1", "Data2": "data 2" }""", "Data2")]
    [InlineData(false, true, """{ "data1_json_name": "data 1", "data2": "data 2" }""", "data2")]
    [InlineData(false, false, """{ "data1_json_name": "data 1", "Data2": "data 2" }""", "Data2")]
    public async Task CanGetRecordWithoutVectorsAsync(bool useDefinition, bool useCustomJsonSerializerOptions, string redisResultString, string expectedData2Name)
    {
        // Arrange
        SetupExecuteMock(this._redisDatabaseMock, redisResultString);
        var sut = this.CreateRecordCollection(useDefinition, useCustomJsonSerializerOptions);

        // Act
        var actual = await sut.GetAsync(
            TestRecordKey1,
            new() { IncludeVectors = false });

        // Assert
        var expectedArgs = new object[] { TestRecordKey1, "data1_json_name", expectedData2Name };
        this._redisDatabaseMock
            .Verify(
                x => x.ExecuteAsync(
                    "JSON.GET",
                    It.Is<object[]>(x => x.SequenceEqual(expectedArgs))),
                Times.Once);

        Assert.NotNull(actual);
        Assert.Equal(TestRecordKey1, actual.Key);
        Assert.Equal("data 1", actual.Data1);
        Assert.Equal("data 2", actual.Data2);
        Assert.False(actual.Vector1.HasValue);
    }

    [Theory]
    [InlineData(true)]
    [InlineData(false)]
    public async Task CanGetManyRecordsWithVectorsAsync(bool useDefinition)
    {
        // Arrange
        var redisResultString1 = """{ "data1_json_name": "data 1", "Data2": "data 2", "vector1_json_name": [1, 2, 3, 4], "Vector2": [1, 2, 3, 4] }""";
        var redisResultString2 = """{ "data1_json_name": "data 1", "Data2": "data 2", "vector1_json_name": [5, 6, 7, 8], "Vector2": [1, 2, 3, 4] }""";
        SetupExecuteMock(this._redisDatabaseMock, [redisResultString1, redisResultString2]);
        var sut = this.CreateRecordCollection(useDefinition);

        // Act
        var actual = await sut.GetBatchAsync(
            [TestRecordKey1, TestRecordKey2],
            new() { IncludeVectors = true }).ToListAsync();

        // Assert
        var expectedArgs = new object[] { TestRecordKey1, TestRecordKey2, "$" };
        this._redisDatabaseMock
            .Verify(
                x => x.ExecuteAsync(
                    "JSON.MGET",
                    It.Is<object[]>(x => x.SequenceEqual(expectedArgs))),
                Times.Once);

        Assert.NotNull(actual);
        Assert.Equal(2, actual.Count);
        Assert.Equal(TestRecordKey1, actual[0].Key);
        Assert.Equal("data 1", actual[0].Data1);
        Assert.Equal("data 2", actual[0].Data2);
        Assert.Equal(new float[] { 1, 2, 3, 4 }, actual[0].Vector1!.Value.ToArray());
        Assert.Equal(TestRecordKey2, actual[1].Key);
        Assert.Equal("data 1", actual[1].Data1);
        Assert.Equal("data 2", actual[1].Data2);
        Assert.Equal(new float[] { 5, 6, 7, 8 }, actual[1].Vector1!.Value.ToArray());
    }

    [Fact]
    public async Task CanGetRecordWithCustomMapperAsync()
    {
        // Arrange.
        var redisResultString = """{ "data1_json_name": "data 1", "Data2": "data 2", "vector1_json_name": [1, 2, 3, 4], "Vector2": [1, 2, 3, 4] }""";
        SetupExecuteMock(this._redisDatabaseMock, redisResultString);

        // Arrange mapper mock from JsonNode to data model.
        var mapperMock = new Mock<IVectorStoreRecordMapper<MultiPropsModel, (string key, JsonNode node)>>(MockBehavior.Strict);
        mapperMock.Setup(
            x => x.MapFromStorageToDataModel(
                It.IsAny<(string key, JsonNode node)>(),
                It.IsAny<StorageToDataModelMapperOptions>()))
            .Returns(CreateModel(TestRecordKey1, true));

        // Arrange target with custom mapper.
        var sut = new RedisJsonVectorStoreRecordCollection<MultiPropsModel>(
            this._redisDatabaseMock.Object,
            TestCollectionName,
            new()
            {
                JsonNodeCustomMapper = mapperMock.Object
            });

        // Act
        var actual = await sut.GetAsync(
            TestRecordKey1,
            new() { IncludeVectors = true });

        // Assert
        Assert.NotNull(actual);
        Assert.Equal(TestRecordKey1, actual.Key);
        Assert.Equal("data 1", actual.Data1);
        Assert.Equal("data 2", actual.Data2);
        Assert.Equal(new float[] { 1, 2, 3, 4 }, actual.Vector1!.Value.ToArray());
        Assert.Equal(new float[] { 1, 2, 3, 4 }, actual.Vector2!.Value.ToArray());

        mapperMock
            .Verify(
                x => x.MapFromStorageToDataModel(
                    It.Is<(string key, JsonNode node)>(x => x.key == TestRecordKey1),
                    It.Is<StorageToDataModelMapperOptions>(x => x.IncludeVectors)),
                Times.Once);
    }

    [Theory]
    [InlineData(true)]
    [InlineData(false)]
    public async Task CanDeleteRecordAsync(bool useDefinition)
    {
        // Arrange
        SetupExecuteMock(this._redisDatabaseMock, "200");
        var sut = this.CreateRecordCollection(useDefinition);

        // Act
        await sut.DeleteAsync(TestRecordKey1);

        // Assert
        var expectedArgs = new object[] { TestRecordKey1 };
        this._redisDatabaseMock
            .Verify(
                x => x.ExecuteAsync(
                    "JSON.DEL",
                    It.Is<object[]>(x => x.SequenceEqual(expectedArgs))),
                Times.Once);
    }

    [Theory]
    [InlineData(true)]
    [InlineData(false)]
    public async Task CanDeleteManyRecordsWithVectorsAsync(bool useDefinition)
    {
        // Arrange
        SetupExecuteMock(this._redisDatabaseMock, "200");
        var sut = this.CreateRecordCollection(useDefinition);

        // Act
        await sut.DeleteBatchAsync([TestRecordKey1, TestRecordKey2]);

        // Assert
        var expectedArgs1 = new object[] { TestRecordKey1 };
        var expectedArgs2 = new object[] { TestRecordKey2 };
        this._redisDatabaseMock
            .Verify(
                x => x.ExecuteAsync(
                    "JSON.DEL",
                    It.Is<object[]>(x => x.SequenceEqual(expectedArgs1))),
                Times.Once);
        this._redisDatabaseMock
            .Verify(
                x => x.ExecuteAsync(
                    "JSON.DEL",
                    It.Is<object[]>(x => x.SequenceEqual(expectedArgs2))),
                Times.Once);
    }

    [Theory]
    [InlineData(true, true, """{"data1_json_name":"data 1","data2":"data 2","vector1_json_name":[1,2,3,4],"vector2":[1,2,3,4],"notAnnotated":null}""")]
    [InlineData(true, false, """{"data1_json_name":"data 1","Data2":"data 2","vector1_json_name":[1,2,3,4],"Vector2":[1,2,3,4],"NotAnnotated":null}""")]
    [InlineData(false, true, """{"data1_json_name":"data 1","data2":"data 2","vector1_json_name":[1,2,3,4],"vector2":[1,2,3,4],"notAnnotated":null}""")]
    [InlineData(false, false, """{"data1_json_name":"data 1","Data2":"data 2","vector1_json_name":[1,2,3,4],"Vector2":[1,2,3,4],"NotAnnotated":null}""")]
    public async Task CanUpsertRecordAsync(bool useDefinition, bool useCustomJsonSerializerOptions, string expectedUpsertedJson)
    {
        // Arrange
        SetupExecuteMock(this._redisDatabaseMock, "OK");
        var sut = this.CreateRecordCollection(useDefinition, useCustomJsonSerializerOptions);
        var model = CreateModel(TestRecordKey1, true);

        // Act
        await sut.UpsertAsync(model);

        // Assert
        // TODO: Fix issue where NotAnnotated is being included in the JSON.
        var expectedArgs = new object[] { TestRecordKey1, "$", expectedUpsertedJson };
        this._redisDatabaseMock
            .Verify(
                x => x.ExecuteAsync(
                    "JSON.SET",
                    It.Is<object[]>(x => x.SequenceEqual(expectedArgs))),
                Times.Once);
    }

    [Theory]
    [InlineData(true)]
    [InlineData(false)]
    public async Task CanUpsertManyRecordsAsync(bool useDefinition)
    {
        // Arrange
        SetupExecuteMock(this._redisDatabaseMock, "OK");
        var sut = this.CreateRecordCollection(useDefinition);

        var model1 = CreateModel(TestRecordKey1, true);
        var model2 = CreateModel(TestRecordKey2, true);

        // Act
        var actual = await sut.UpsertBatchAsync([model1, model2]).ToListAsync();

        // Assert
        Assert.NotNull(actual);
        Assert.Equal(2, actual.Count);
        Assert.Equal(TestRecordKey1, actual[0]);
        Assert.Equal(TestRecordKey2, actual[1]);

        // TODO: Fix issue where NotAnnotated is being included in the JSON.
        var expectedArgs = new object[] { TestRecordKey1, "$", """{"data1_json_name":"data 1","Data2":"data 2","vector1_json_name":[1,2,3,4],"Vector2":[1,2,3,4],"NotAnnotated":null}""", TestRecordKey2, "$", """{"data1_json_name":"data 1","Data2":"data 2","vector1_json_name":[1,2,3,4],"Vector2":[1,2,3,4],"NotAnnotated":null}""" };
        this._redisDatabaseMock
            .Verify(
                x => x.ExecuteAsync(
                    "JSON.MSET",
                    It.Is<object[]>(x => x.SequenceEqual(expectedArgs))),
                Times.Once);
    }

    [Fact]
    public async Task CanUpsertRecordWithCustomMapperAsync()
    {
        // Arrange.
        SetupExecuteMock(this._redisDatabaseMock, "OK");

        // Arrange mapper mock from data model to JsonNode.
        var mapperMock = new Mock<IVectorStoreRecordMapper<MultiPropsModel, (string key, JsonNode node)>>(MockBehavior.Strict);
        var jsonNode = """{"data1_json_name":"data 1","Data2": "data 2","vector1_json_name":[1,2,3,4],"Vector2":[1,2,3,4],"NotAnnotated":null}""";
        mapperMock
            .Setup(x => x.MapFromDataToStorageModel(It.IsAny<MultiPropsModel>()))
            .Returns((TestRecordKey1, JsonNode.Parse(jsonNode)!));

        // Arrange target with custom mapper.
        var sut = new RedisJsonVectorStoreRecordCollection<MultiPropsModel>(
            this._redisDatabaseMock.Object,
            TestCollectionName,
            new()
            {
                JsonNodeCustomMapper = mapperMock.Object
            });

        var model = CreateModel(TestRecordKey1, true);

        // Act
        await sut.UpsertAsync(model);

        // Assert
        mapperMock
            .Verify(
                x => x.MapFromDataToStorageModel(It.Is<MultiPropsModel>(x => x == model)),
                Times.Once);
    }

    [Theory]
    [InlineData(true)]
    [InlineData(false)]
    public async Task CanSearchWithVectorAndFilterAsync(bool useDefinition)
    {
        // Arrange
        var jsonResult = """{ "data1_json_name": "data 1", "Data2": "data 2", "vector1_json_name": [1, 2, 3, 4], "Vector2": [1, 2, 3, 4] }""";
        SetupExecuteMock(this._redisDatabaseMock, new RedisResult[]
        {
            RedisResult.Create(new RedisValue("1")),
            RedisResult.Create(new RedisValue(TestRecordKey1)),
            RedisResult.Create(new RedisValue("0.8")),
            RedisResult.Create(
            [
                new RedisValue("$"),
                new RedisValue(jsonResult),
                new RedisValue("vector_score"),
                new RedisValue("0.25")
            ]),
        });
        var sut = this.CreateRecordCollection(useDefinition);

        var filter = new VectorSearchFilter().EqualTo(nameof(MultiPropsModel.Data1), "data 1");

        // Act.
        var actual = await sut.VectorizedSearchAsync(
            new ReadOnlyMemory<float>(new[] { 1f, 2f, 3f, 4f }),
            new()
            {
                IncludeVectors = true,
<<<<<<< HEAD
                Filter = filter,
                VectorPropertyName = nameof(MultiPropsModel.Vector1),
=======
                OldFilter = filter,
>>>>>>> be79369c
                Top = 5,
                Skip = 2
            });

        // Assert.
        var expectedArgs = new object[]
        {
            "testcollection",
            "(@data1_json_name:{data 1})=>[KNN 7 @vector1_json_name $embedding AS vector_score]",
            "WITHSCORES",
            "SORTBY",
            "vector_score",
            "LIMIT",
            2,
            7,
            "PARAMS",
            2,
            "embedding",
            MemoryMarshal.AsBytes(new ReadOnlySpan<float>(new float[] { 1, 2, 3, 4 })).ToArray(),
            "DIALECT",
            2
        };
        this._redisDatabaseMock
            .Verify(
                x => x.ExecuteAsync(
                    "FT.SEARCH",
                    It.Is<object[]>(x => x.Where(y => !(y is byte[])).SequenceEqual(expectedArgs.Where(y => !(y is byte[]))))),
                Times.Once);

        var results = await actual.Results.ToListAsync();
        Assert.Single(results);
        Assert.Equal(TestRecordKey1, results.First().Record.Key);
        Assert.Equal(0.25d, results.First().Score);
        Assert.Equal("data 1", results.First().Record.Data1);
        Assert.Equal("data 2", results.First().Record.Data2);
        Assert.Equal(new float[] { 1, 2, 3, 4 }, results.First().Record.Vector1!.Value.ToArray());
        Assert.Equal(new float[] { 1, 2, 3, 4 }, results.First().Record.Vector2!.Value.ToArray());
    }

    /// <summary>
    /// Tests that the collection can be created even if the definition and the type do not match.
    /// In this case, the expectation is that a custom mapper will be provided to map between the
    /// schema as defined by the definition and the different data model.
    /// </summary>
    [Fact]
    public void CanCreateCollectionWithMismatchedDefinitionAndType()
    {
        // Arrange.
        var definition = new VectorStoreRecordDefinition()
        {
            Properties = new List<VectorStoreRecordProperty>
            {
                new VectorStoreRecordKeyProperty("Id", typeof(string)),
                new VectorStoreRecordDataProperty("Text", typeof(string)),
                new VectorStoreRecordVectorProperty("Embedding", typeof(ReadOnlyMemory<float>)) { Dimensions = 4 },
            }
        };

        // Act.
        var sut = new RedisJsonVectorStoreRecordCollection<MultiPropsModel>(
            this._redisDatabaseMock.Object,
            TestCollectionName,
            new() { VectorStoreRecordDefinition = definition, JsonNodeCustomMapper = Mock.Of<IVectorStoreRecordMapper<MultiPropsModel, (string key, JsonNode node)>>() });
    }

    private RedisJsonVectorStoreRecordCollection<MultiPropsModel> CreateRecordCollection(bool useDefinition, bool useCustomJsonSerializerOptions = false)
    {
        return new RedisJsonVectorStoreRecordCollection<MultiPropsModel>(
            this._redisDatabaseMock.Object,
            TestCollectionName,
            new()
            {
                PrefixCollectionNameToKeyNames = false,
                VectorStoreRecordDefinition = useDefinition ? this._multiPropsDefinition : null,
                JsonSerializerOptions = useCustomJsonSerializerOptions ? this._customJsonSerializerOptions : null
            });
    }

    private static void SetupExecuteMock(Mock<IDatabase> redisDatabaseMock, Exception exception)
    {
        redisDatabaseMock
            .Setup(
                x => x.ExecuteAsync(
                    It.IsAny<string>(),
                    It.IsAny<object[]>()))
            .ThrowsAsync(exception);
    }

    private static void SetupExecuteMock(Mock<IDatabase> redisDatabaseMock, IEnumerable<string> redisResultStrings)
    {
        var results = redisResultStrings
            .Select(x => RedisResult.Create(new RedisValue(x)))
            .ToArray();
        redisDatabaseMock
            .Setup(
                x => x.ExecuteAsync(
                    It.IsAny<string>(),
                    It.IsAny<object[]>()))
            .ReturnsAsync(RedisResult.Create(results));
    }

    private static void SetupExecuteMock(Mock<IDatabase> redisDatabaseMock, IEnumerable<RedisResult> redisResultStrings)
    {
        var results = redisResultStrings
            .Select(x => x)
            .ToArray();
        redisDatabaseMock
            .Setup(
                x => x.ExecuteAsync(
                    It.IsAny<string>(),
                    It.IsAny<object[]>()))
            .ReturnsAsync(RedisResult.Create(results));
    }

    private static void SetupExecuteMock(Mock<IDatabase> redisDatabaseMock, string redisResultString)
    {
        redisDatabaseMock
            .Setup(
                x => x.ExecuteAsync(
                    It.IsAny<string>(),
                    It.IsAny<object[]>()))
            .Callback((string command, object[] args) =>
            {
                Console.WriteLine(args);
            })
            .ReturnsAsync(RedisResult.Create(new RedisValue(redisResultString)));
    }

    private static MultiPropsModel CreateModel(string key, bool withVectors)
    {
        return new MultiPropsModel
        {
            Key = key,
            Data1 = "data 1",
            Data2 = "data 2",
            Vector1 = withVectors ? new float[] { 1, 2, 3, 4 } : null,
            Vector2 = withVectors ? new float[] { 1, 2, 3, 4 } : null,
            NotAnnotated = null,
        };
    }

    private readonly JsonSerializerOptions _customJsonSerializerOptions = new()
    {
        PropertyNamingPolicy = JsonNamingPolicy.CamelCase
    };

    private readonly VectorStoreRecordDefinition _multiPropsDefinition = new()
    {
        Properties =
        [
            new VectorStoreRecordKeyProperty("Key", typeof(string)),
            new VectorStoreRecordDataProperty("Data1", typeof(string)) { IsFilterable = true, StoragePropertyName = "ignored_data1_storage_name" },
            new VectorStoreRecordDataProperty("Data2", typeof(string)) { IsFilterable = true },
            new VectorStoreRecordVectorProperty("Vector1", typeof(ReadOnlyMemory<float>)) { Dimensions = 4, DistanceFunction = DistanceFunction.CosineDistance, StoragePropertyName = "ignored_vector1_storage_name" },
            new VectorStoreRecordVectorProperty("Vector2", typeof(ReadOnlyMemory<float>)) { Dimensions = 4 }
        ]
    };

    public sealed class MultiPropsModel
    {
        [VectorStoreRecordKey]
        public string Key { get; set; } = string.Empty;

        [JsonPropertyName("data1_json_name")]
        [VectorStoreRecordData(IsFilterable = true, StoragePropertyName = "ignored_data1_storage_name")]
        public string Data1 { get; set; } = string.Empty;

        [VectorStoreRecordData(IsFilterable = true)]
        public string Data2 { get; set; } = string.Empty;

        [JsonPropertyName("vector1_json_name")]
        [VectorStoreRecordVector(4, DistanceFunction.CosineDistance, StoragePropertyName = "ignored_vector1_storage_name")]
        public ReadOnlyMemory<float>? Vector1 { get; set; }

        [VectorStoreRecordVector(4)]
        public ReadOnlyMemory<float>? Vector2 { get; set; }

        public string? NotAnnotated { get; set; }
    }
}<|MERGE_RESOLUTION|>--- conflicted
+++ resolved
@@ -471,12 +471,8 @@
             new()
             {
                 IncludeVectors = true,
-<<<<<<< HEAD
-                Filter = filter,
+                OldFilter = filter,
                 VectorPropertyName = nameof(MultiPropsModel.Vector1),
-=======
-                OldFilter = filter,
->>>>>>> be79369c
                 Top = 5,
                 Skip = 2
             });
