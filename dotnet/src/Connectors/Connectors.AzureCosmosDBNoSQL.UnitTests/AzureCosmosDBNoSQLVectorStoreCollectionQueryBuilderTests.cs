--- conflicted
+++ resolved
@@ -37,11 +37,6 @@
             .EqualTo("TestProperty2", "test-value-2")
             .AnyTagEqualTo("TestProperty3", "test-value-3");
 
-<<<<<<< HEAD
-=======
-        var searchOptions = new VectorSearchOptions<DummyType> { OldFilter = filter, Skip = 5, Top = 10 };
-
->>>>>>> be79369c
         // Act
         var queryDefinition = AzureCosmosDBNoSQLVectorStoreCollectionQueryBuilder.BuildSearchQuery(
             vector,
@@ -87,11 +82,6 @@
             .EqualTo("TestProperty2", "test-value-2")
             .AnyTagEqualTo("TestProperty3", "test-value-3");
 
-<<<<<<< HEAD
-=======
-        var searchOptions = new VectorSearchOptions<DummyType> { OldFilter = filter, Top = 10 };
-
->>>>>>> be79369c
         // Act
         var queryDefinition = AzureCosmosDBNoSQLVectorStoreCollectionQueryBuilder.BuildSearchQuery(
             vector,
@@ -136,11 +126,6 @@
 
         var filter = new VectorSearchFilter().EqualTo("non-existent-property", "test-value-2");
 
-<<<<<<< HEAD
-=======
-        var searchOptions = new VectorSearchOptions<DummyType> { OldFilter = filter, Skip = 5, Top = 10 };
-
->>>>>>> be79369c
         // Act & Assert
         Assert.Throws<InvalidOperationException>(() =>
             AzureCosmosDBNoSQLVectorStoreCollectionQueryBuilder.BuildSearchQuery(
@@ -164,11 +149,6 @@
         var vectorPropertyName = "test_property_1";
         var fields = this._storagePropertyNames.Values.ToList();
 
-<<<<<<< HEAD
-=======
-        var searchOptions = new VectorSearchOptions<DummyType> { Skip = 5, Top = 10 };
-
->>>>>>> be79369c
         // Act
         var queryDefinition = AzureCosmosDBNoSQLVectorStoreCollectionQueryBuilder.BuildSearchQuery(
             vector,
@@ -229,7 +209,6 @@
         Assert.Equal("partition_key", queryParameters[1].Value);
     }
 
-<<<<<<< HEAD
     [Fact]
     public void BuildSearchQueryWithHybridFieldsReturnsValidHybridQueryDefinition()
     {
@@ -276,9 +255,8 @@
         Assert.Equal("@cv1", queryParameters[2].Name);
         Assert.Equal("test-value-3", queryParameters[2].Value);
     }
-=======
+    
 #pragma warning disable CA1812 // An internal class that is apparently never instantiated. If so, remove the code from the assembly.
     private sealed class DummyType;
 #pragma warning restore CA1812
->>>>>>> be79369c
 }