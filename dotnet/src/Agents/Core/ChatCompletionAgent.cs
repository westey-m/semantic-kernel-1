﻿// Copyright (c) Microsoft. All rights reserved.

using System;
using System.Collections.Generic;
using System.Diagnostics.CodeAnalysis;
using System.Linq;
using System.Runtime.CompilerServices;
using System.Text;
using System.Text.Json;
using System.Threading;
using System.Threading.Tasks;
using Microsoft.SemanticKernel.Agents.Extensions;
using Microsoft.SemanticKernel.Arguments.Extensions;
using Microsoft.SemanticKernel.ChatCompletion;
using Microsoft.SemanticKernel.Diagnostics;
using Microsoft.SemanticKernel.Services;

namespace Microsoft.SemanticKernel.Agents;

/// <summary>
/// Represents a <see cref="Agent"/> specialization based on <see cref="IChatCompletionService"/>.
/// </summary>
/// <remarks>
/// NOTE: Enable <see cref="PromptExecutionSettings.FunctionChoiceBehavior"/> for agent plugins
/// (<see cref="Agent.Arguments"/>).
/// </remarks>
public sealed class ChatCompletionAgent : ChatHistoryAgent
{
    /// <summary>
    /// Initializes a new instance of the <see cref="ChatCompletionAgent"/> class.
    /// </summary>
    public ChatCompletionAgent() { }

    /// <summary>
    /// Initializes a new instance of the <see cref="ChatCompletionAgent"/> class from
    /// a <see cref="PromptTemplateConfig"/>.
    /// </summary>
    /// <param name="templateConfig">The prompt template configuration.</param>
    /// <param name="templateFactory">The prompt template factory used to produce the <see cref="IPromptTemplate"/> for the agent.</param>
    public ChatCompletionAgent(
        PromptTemplateConfig templateConfig,
        IPromptTemplateFactory templateFactory)
    {
        this.Name = templateConfig.Name;
        this.Description = templateConfig.Description;
        this.Instructions = templateConfig.Template;
        this.Arguments = new(templateConfig.ExecutionSettings.Values);
        this.Template = templateFactory.Create(templateConfig);
    }

    /// <summary>
    /// Gets the role used for agent instructions.  Defaults to "system".
    /// </summary>
    /// <remarks>
    /// Certain versions of "O*" series (deep reasoning) models require the instructions
    /// to be provided as "developer" role.  Other versions support neither role and
    /// an agent targeting such a model cannot provide instructions.  Agent functionality
    /// will be dictated entirely by the provided plugins.
    /// </remarks>
    public AuthorRole InstructionsRole { get; init; } = AuthorRole.System;

    /// <inheritdoc/>
    public override async IAsyncEnumerable<AgentResponseItem<ChatMessageContent>> InvokeAsync(
        ICollection<ChatMessageContent> messages,
        AgentThread? thread = null,
        AgentInvokeOptions? options = null,
        [EnumeratorCancellation] CancellationToken cancellationToken = default)
    {
        Verify.NotNull(messages);

        // Ensure the thread exists, is updated with our new messages, and is retrievable.
        var safeAgentThread = await this.EnsureThreadExistsWithMessagesAsync<AgentThread>(
            messages,
            thread,
            () => new ChatHistoryAgentThread(),
            requiresThreadRetrieval: true,
            cancellationToken).ConfigureAwait(false);
        var retrievableAgentThread = (IAgentThreadRetrievable)safeAgentThread;

        // Retrieve the chat history from the thread.
        var chatHistory = new ChatHistory();
        await foreach (var existingMessage in retrievableAgentThread.GetMessagesAsync(cancellationToken).ConfigureAwait(false))
        {
            chatHistory.Add(existingMessage);
        }

        // Invoke Chat Completion with the history that already contains our new messages.
        var invokeResults = this.InternalInvokeAsync(
            this.GetDisplayName(),
            chatHistory,
            async (m) =>
            {
<<<<<<< HEAD
                await this.NotifyThreadOfNewMessage(safeAgentThread, m, cancellationToken).ConfigureAwait(false);
                if (options?.OnNewMessage is not null)
=======
                await this.NotifyThreadOfNewMessage(chatHistoryAgentThread, m, cancellationToken).ConfigureAwait(false);
                if (options?.OnIntermediateMessage is not null)
>>>>>>> 228dc938
                {
                    await options.OnIntermediateMessage(m).ConfigureAwait(false);
                }
            },
            options?.KernelArguments,
            options?.Kernel,
            options?.AdditionalInstructions,
            cancellationToken);

        // Notify the thread of new messages and return them to the caller.
        await foreach (var result in invokeResults.ConfigureAwait(false))
        {
            // 1. During AutoInvoke = true, the function call content is provided via the callback
            // above, since it is not returned as part of the regular response to the user.
            // 2. During AutoInvoke = false, the function call content is returned directly as a
            // regular response here.
            // 3. If the user Terminates the function call, via a filter, the function call content
            // is also returned as part of the regular response here.
            //
            // In the first case, we don't want to add the function call content to the thread here
            // since it should already have been added in the callback above.
            // In the second case, we shouldn't add the function call content to the thread, since
            // we don't know if the user will execute the call. They should add it themselves.
            // In the third case, we don't want to add the function call content to the thread either,
            // since the filter terminated the call, and therefore won't get executed.
            if (!result.Items.Any(i => i is FunctionCallContent || i is FunctionResultContent))
            {
                await this.NotifyThreadOfNewMessage(safeAgentThread, result, cancellationToken).ConfigureAwait(false);

                if (options?.OnIntermediateMessage is not null)
                {
                    await options.OnIntermediateMessage(result).ConfigureAwait(false);
                }
            }

            yield return new(result, safeAgentThread);
        }
    }

    /// <inheritdoc/>
    [Obsolete("Use InvokeAsync with AgentThread instead. This method will be removed after May 1st 2025.")]
    public override IAsyncEnumerable<ChatMessageContent> InvokeAsync(
        ChatHistory history,
        KernelArguments? arguments = null,
        Kernel? kernel = null,
        CancellationToken cancellationToken = default)
    {
        string agentName = this.GetDisplayName();

        return ActivityExtensions.RunWithActivityAsync(
            () => ModelDiagnostics.StartAgentInvocationActivity(this.Id, agentName, this.Description),
            () => this.InternalInvokeAsync(agentName, history, (m) => Task.CompletedTask, arguments, kernel, null, cancellationToken),
            cancellationToken);
    }

    /// <inheritdoc/>
    public override async IAsyncEnumerable<AgentResponseItem<StreamingChatMessageContent>> InvokeStreamingAsync(
        ICollection<ChatMessageContent> messages,
        AgentThread? thread = null,
        AgentInvokeOptions? options = null,
        [EnumeratorCancellation] CancellationToken cancellationToken = default)
    {
        Verify.NotNull(messages);

        // Ensure the thread exists, is updated with our new messages, and is retrievable.
        var safeAgentThread = await this.EnsureThreadExistsWithMessagesAsync<AgentThread>(
            messages,
            thread,
            () => new ChatHistoryAgentThread(),
            requiresThreadRetrieval: true,
            cancellationToken).ConfigureAwait(false);
        var retrievableAgentThread = (IAgentThreadRetrievable)safeAgentThread;

        // Retrieve the chat history from the thread.
        var chatHistory = new ChatHistory();
        await foreach (var existingMessage in retrievableAgentThread.GetMessagesAsync(cancellationToken).ConfigureAwait(false))
        {
            chatHistory.Add(existingMessage);
        }

        // Invoke Chat Completion with the history that already contains our new messages.
        string agentName = this.GetDisplayName();
        var invokeResults = this.InternalInvokeStreamingAsync(
            agentName,
            chatHistory,
            async (m) =>
            {
<<<<<<< HEAD
                await this.NotifyThreadOfNewMessage(safeAgentThread, m, cancellationToken).ConfigureAwait(false);
                if (options?.OnNewMessage is not null)
=======
                await this.NotifyThreadOfNewMessage(chatHistoryAgentThread, m, cancellationToken).ConfigureAwait(false);
                if (options?.OnIntermediateMessage is not null)
>>>>>>> 228dc938
                {
                    await options.OnIntermediateMessage(m).ConfigureAwait(false);
                }
            },
            options?.KernelArguments,
            options?.Kernel,
            options?.AdditionalInstructions,
            cancellationToken);

        await foreach (var result in invokeResults.ConfigureAwait(false))
        {
            yield return new(result, safeAgentThread);
        }
    }

    /// <inheritdoc/>
    [Obsolete("Use InvokeStreamingAsync with AgentThread instead. This method will be removed after May 1st 2025.")]
    public override IAsyncEnumerable<StreamingChatMessageContent> InvokeStreamingAsync(
        ChatHistory history,
        KernelArguments? arguments = null,
        Kernel? kernel = null,
        CancellationToken cancellationToken = default)
    {
        string agentName = this.GetDisplayName();

        return ActivityExtensions.RunWithActivityAsync(
            () => ModelDiagnostics.StartAgentInvocationActivity(this.Id, agentName, this.Description),
            () => this.InternalInvokeStreamingAsync(
                agentName,
                history,
                (newMessage) => Task.CompletedTask,
                arguments,
                kernel,
                null,
                cancellationToken),
            cancellationToken);
    }

    /// <inheritdoc/>
    [Experimental("SKEXP0110")]
    protected override Task<AgentChannel> RestoreChannelAsync(string channelState, CancellationToken cancellationToken)
    {
        ChatHistory history =
            JsonSerializer.Deserialize<ChatHistory>(channelState) ??
            throw new KernelException("Unable to restore channel: invalid state.");
        return Task.FromResult<AgentChannel>(new ChatHistoryChannel(history));
    }

    internal static (IChatCompletionService service, PromptExecutionSettings? executionSettings) GetChatCompletionService(Kernel kernel, KernelArguments? arguments)
    {
        (IChatCompletionService chatCompletionService, PromptExecutionSettings? executionSettings) =
            kernel.ServiceSelector.SelectAIService<IChatCompletionService>(
                kernel,
                arguments?.ExecutionSettings,
                arguments ?? []);

        return (chatCompletionService, executionSettings);
    }

    #region private

    private async Task<ChatHistory> SetupAgentChatHistoryAsync(
        IReadOnlyList<ChatMessageContent> history,
        KernelArguments? arguments,
        Kernel kernel,
        string? additionalInstructions,
        CancellationToken cancellationToken)
    {
        ChatHistory chat = [];

        string? instructions = await this.RenderInstructionsAsync(kernel, arguments, cancellationToken).ConfigureAwait(false);

        if (!string.IsNullOrWhiteSpace(instructions))
        {
            chat.Add(new ChatMessageContent(this.InstructionsRole, instructions) { AuthorName = this.Name });
        }

        if (!string.IsNullOrWhiteSpace(additionalInstructions))
        {
            chat.Add(new ChatMessageContent(AuthorRole.System, additionalInstructions) { AuthorName = this.Name });
        }

        chat.AddRange(history);

        return chat;
    }

    private async IAsyncEnumerable<ChatMessageContent> InternalInvokeAsync(
        string agentName,
        ChatHistory history,
        Func<ChatMessageContent, Task> onNewToolMessage,
        KernelArguments? arguments = null,
        Kernel? kernel = null,
        string? additionalInstructions = null,
        [EnumeratorCancellation] CancellationToken cancellationToken = default)
    {
        kernel ??= this.Kernel;

        (IChatCompletionService chatCompletionService, PromptExecutionSettings? executionSettings) = GetChatCompletionService(kernel, this.Arguments.MergeArguments(arguments));

        ChatHistory chat = await this.SetupAgentChatHistoryAsync(history, arguments, kernel, additionalInstructions, cancellationToken).ConfigureAwait(false);

        int messageCount = chat.Count;

        Type serviceType = chatCompletionService.GetType();

        this.Logger.LogAgentChatServiceInvokingAgent(nameof(InvokeAsync), this.Id, agentName, serviceType);

        IReadOnlyList<ChatMessageContent> messages =
            await chatCompletionService.GetChatMessageContentsAsync(
                chat,
                executionSettings,
                kernel,
                cancellationToken).ConfigureAwait(false);

        this.Logger.LogAgentChatServiceInvokedAgent(nameof(InvokeAsync), this.Id, agentName, serviceType, messages.Count);

        // Capture mutated messages related function calling / tools
        for (int messageIndex = messageCount; messageIndex < chat.Count; messageIndex++)
        {
            ChatMessageContent message = chat[messageIndex];

            message.AuthorName = this.Name;

            history.Add(message);
            await onNewToolMessage(message).ConfigureAwait(false);
        }

        foreach (ChatMessageContent message in messages)
        {
            message.AuthorName = this.Name;

            yield return message;
        }
    }

    private async IAsyncEnumerable<StreamingChatMessageContent> InternalInvokeStreamingAsync(
        string agentName,
        ChatHistory history,
        Func<ChatMessageContent, Task> onNewMessage,
        KernelArguments? arguments = null,
        Kernel? kernel = null,
        string? additionalInstructions = null,
        [EnumeratorCancellation] CancellationToken cancellationToken = default)
    {
        kernel ??= this.Kernel;

        (IChatCompletionService chatCompletionService, PromptExecutionSettings? executionSettings) = GetChatCompletionService(kernel, this.Arguments.MergeArguments(arguments));

        ChatHistory chat = await this.SetupAgentChatHistoryAsync(history, arguments, kernel, additionalInstructions, cancellationToken).ConfigureAwait(false);

        int messageCount = chat.Count;

        Type serviceType = chatCompletionService.GetType();

        this.Logger.LogAgentChatServiceInvokingAgent(nameof(InvokeAsync), this.Id, agentName, serviceType);

        IAsyncEnumerable<StreamingChatMessageContent> messages =
            chatCompletionService.GetStreamingChatMessageContentsAsync(
                chat,
                executionSettings,
                kernel,
                cancellationToken);

        this.Logger.LogAgentChatServiceInvokedStreamingAgent(nameof(InvokeAsync), this.Id, agentName, serviceType);

        AuthorRole? role = null;
        StringBuilder builder = new();
        await foreach (StreamingChatMessageContent message in messages.ConfigureAwait(false))
        {
            role = message.Role;
            message.Role ??= AuthorRole.Assistant;
            message.AuthorName = this.Name;

            builder.Append(message.ToString());

            yield return message;
        }

        // Capture mutated messages related function calling / tools
        for (int messageIndex = messageCount; messageIndex < chat.Count; messageIndex++)
        {
            ChatMessageContent message = chat[messageIndex];

            message.AuthorName = this.Name;

            await onNewMessage(message).ConfigureAwait(false);
            history.Add(message);
        }

        // Do not duplicate terminated function result to history
        if (role != AuthorRole.Tool)
        {
            await onNewMessage(new(role ?? AuthorRole.Assistant, builder.ToString()) { AuthorName = this.Name }).ConfigureAwait(false);
            history.Add(new(role ?? AuthorRole.Assistant, builder.ToString()) { AuthorName = this.Name });
        }
    }

    #endregion
}<|MERGE_RESOLUTION|>--- conflicted
+++ resolved
@@ -90,13 +90,8 @@
             chatHistory,
             async (m) =>
             {
-<<<<<<< HEAD
                 await this.NotifyThreadOfNewMessage(safeAgentThread, m, cancellationToken).ConfigureAwait(false);
-                if (options?.OnNewMessage is not null)
-=======
-                await this.NotifyThreadOfNewMessage(chatHistoryAgentThread, m, cancellationToken).ConfigureAwait(false);
                 if (options?.OnIntermediateMessage is not null)
->>>>>>> 228dc938
                 {
                     await options.OnIntermediateMessage(m).ConfigureAwait(false);
                 }
@@ -184,13 +179,8 @@
             chatHistory,
             async (m) =>
             {
-<<<<<<< HEAD
                 await this.NotifyThreadOfNewMessage(safeAgentThread, m, cancellationToken).ConfigureAwait(false);
-                if (options?.OnNewMessage is not null)
-=======
-                await this.NotifyThreadOfNewMessage(chatHistoryAgentThread, m, cancellationToken).ConfigureAwait(false);
                 if (options?.OnIntermediateMessage is not null)
->>>>>>> 228dc938
                 {
                     await options.OnIntermediateMessage(m).ConfigureAwait(false);
                 }
