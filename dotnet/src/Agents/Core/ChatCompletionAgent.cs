--- conflicted
+++ resolved
@@ -92,16 +92,12 @@
         // Notify the thread of new messages and return them to the caller.
         await foreach (var result in invokeResults.ConfigureAwait(false))
         {
-<<<<<<< HEAD
             // Do not add a message implicitly added to the history.
             if (!result.Items.Any(i => i is FunctionCallContent || i is FunctionResultContent))
             {
-                await chatHistoryAgentThread.OnNewMessageAsync(result, cancellationToken).ConfigureAwait(false);
+                await this.NotifyThreadOfNewMessage(chatHistoryAgentThread, result, cancellationToken).ConfigureAwait(false);
             }
 
-=======
-            await this.NotifyThreadOfNewMessage(chatHistoryAgentThread, result, cancellationToken).ConfigureAwait(false);
->>>>>>> 56fe7ee5
             yield return new(result, chatHistoryAgentThread);
         }
     }
@@ -146,15 +142,9 @@
         var invokeResults = this.InternalInvokeStreamingAsync(
             agentName,
             chatHistory,
-<<<<<<< HEAD
-            (newMessage) => chatHistoryAgentThread.OnNewMessageAsync(newMessage),
+            (newMessage) => this.NotifyThreadOfNewMessage(chatHistoryAgentThread, newMessage, cancellationToken),
             options?.KernelArguments,
             options?.Kernel,
-=======
-            (newMessage) => this.NotifyThreadOfNewMessage(chatHistoryAgentThread, newMessage, cancellationToken),
-            this.MergeArguments(options?.KernelArguments),
-            options?.Kernel ?? this.Kernel,
->>>>>>> 56fe7ee5
             options?.AdditionalInstructions,
             cancellationToken);
 
