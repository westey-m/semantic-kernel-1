﻿// Copyright (c) Microsoft. All rights reserved.

using System;
using System.Collections.Generic;
using System.Diagnostics;
using System.Diagnostics.CodeAnalysis;
using System.IO;
using System.Linq;
using System.Runtime.CompilerServices;
using System.Text.RegularExpressions;

namespace Microsoft.SemanticKernel;

[ExcludeFromCodeCoverage]
internal static partial class Verify
{
#if NET
    [GeneratedRegex("^[^.]+\\.[^.]+$")]
    private static partial Regex FilenameRegex();
#else
    private static Regex FilenameRegex() => s_filenameRegex;
    private static readonly Regex s_filenameRegex = new("^[^.]+\\.[^.]+$", RegexOptions.Compiled);
#endif

    /// <summary>
    /// Equivalent of ArgumentNullException.ThrowIfNull
    /// </summary>
    [MethodImpl(MethodImplOptions.AggressiveInlining)]
    internal static void NotNull([NotNull] object? obj, [CallerArgumentExpression(nameof(obj))] string? paramName = null)
    {
#if NET
        ArgumentNullException.ThrowIfNull(obj, paramName);
#else
        if (obj is null)
        {
            ThrowArgumentNullException(paramName);
        }
#endif
    }

    [MethodImpl(MethodImplOptions.AggressiveInlining)]
    internal static void NotNullOrWhiteSpace([NotNull] string? str, [CallerArgumentExpression(nameof(str))] string? paramName = null)
    {
#if NET
        ArgumentException.ThrowIfNullOrWhiteSpace(str, paramName);
#else
        NotNull(str, paramName);
        if (string.IsNullOrWhiteSpace(str))
        {
            ThrowArgumentWhiteSpaceException(paramName);
        }
#endif
    }

    internal static void NotNullOrEmpty<T>(IList<T> list, [CallerArgumentExpression(nameof(list))] string? paramName = null)
    {
        NotNull(list, paramName);
        if (list.Count == 0)
        {
            throw new ArgumentException("The value cannot be empty.", paramName);
        }
    }

    public static void True(bool condition, string message, [CallerArgumentExpression(nameof(condition))] string? paramName = null)
    {
        if (!condition)
        {
            throw new ArgumentException(message, paramName);
        }
    }

<<<<<<< HEAD
=======
#if !SKIPSKABSTRACTION
    internal static void ValidPluginName([NotNull] string? pluginName, IReadOnlyKernelPluginCollection? plugins = null, [CallerArgumentExpression(nameof(pluginName))] string? paramName = null)
    {
        NotNullOrWhiteSpace(pluginName);
        if (!AsciiLettersDigitsUnderscoresRegex().IsMatch(pluginName))
        {
            ThrowArgumentInvalidName("plugin name", pluginName, paramName);
        }

        if (plugins is not null && plugins.Contains(pluginName))
        {
            throw new ArgumentException($"A plugin with the name '{pluginName}' already exists.");
        }
    }
#endif

    internal static void ValidFunctionName([NotNull] string? functionName, [CallerArgumentExpression(nameof(functionName))] string? paramName = null)
    {
        NotNullOrWhiteSpace(functionName);
        if (!AsciiLettersDigitsUnderscoresRegex().IsMatch(functionName))
        {
            ThrowArgumentInvalidName("function name", functionName, paramName);
        }
    }

>>>>>>> d00e7592
    internal static void ValidFilename([NotNull] string? filename, [CallerArgumentExpression(nameof(filename))] string? paramName = null)
    {
        NotNullOrWhiteSpace(filename);
        if (!FilenameRegex().IsMatch(filename))
        {
            throw new ArgumentException($"Invalid filename format: '{filename}'. Filename should consist of an actual name and a file extension.", paramName);
        }
    }

    public static void ValidateUrl(string url, bool allowQuery = false, [CallerArgumentExpression(nameof(url))] string? paramName = null)
    {
        NotNullOrWhiteSpace(url, paramName);

        if (!Uri.TryCreate(url, UriKind.Absolute, out var uri) || string.IsNullOrEmpty(uri.Host))
        {
            throw new ArgumentException($"The `{url}` is not valid.", paramName);
        }

        if (!allowQuery && !string.IsNullOrEmpty(uri.Query))
        {
            throw new ArgumentException($"The `{url}` is not valid: it cannot contain query parameters.", paramName);
        }

        if (!string.IsNullOrEmpty(uri.Fragment))
        {
            throw new ArgumentException($"The `{url}` is not valid: it cannot contain URL fragments.", paramName);
        }
    }

    internal static void StartsWith([NotNull] string? text, string prefix, string message, [CallerArgumentExpression(nameof(text))] string? textParamName = null)
    {
        Debug.Assert(prefix is not null);

        NotNullOrWhiteSpace(text, textParamName);
        if (!text.StartsWith(prefix, StringComparison.OrdinalIgnoreCase))
        {
            throw new ArgumentException(textParamName, message);
        }
    }

    internal static void DirectoryExists(string path)
    {
        if (!Directory.Exists(path))
        {
            throw new DirectoryNotFoundException($"Directory '{path}' could not be found.");
        }
    }

<<<<<<< HEAD
=======
#if !SKIPSKABSTRACTION
    /// <summary>
    /// Make sure every function parameter name is unique
    /// </summary>
    /// <param name="parameters">List of parameters</param>
    internal static void ParametersUniqueness(IReadOnlyList<KernelParameterMetadata> parameters)
    {
        int count = parameters.Count;
        if (count > 0)
        {
            var seen = new HashSet<string>(StringComparer.OrdinalIgnoreCase);
            for (int i = 0; i < count; i++)
            {
                KernelParameterMetadata p = parameters[i];
                if (string.IsNullOrWhiteSpace(p.Name))
                {
                    string paramName = $"{nameof(parameters)}[{i}].{p.Name}";
                    if (p.Name is null)
                    {
                        ThrowArgumentNullException(paramName);
                    }
                    else
                    {
                        ThrowArgumentWhiteSpaceException(paramName);
                    }
                }

                if (!seen.Add(p.Name))
                {
                    throw new ArgumentException($"The function has two or more parameters with the same name '{p.Name}'");
                }
            }
        }
    }
#endif

>>>>>>> d00e7592
    [DoesNotReturn]
    internal static void ThrowArgumentInvalidName(string kind, string name, string? paramName) =>
        throw new ArgumentException($"A {kind} can contain only ASCII letters, digits, and underscores: '{name}' is not a valid name.", paramName);

    [DoesNotReturn]
    internal static void ThrowArgumentNullException(string? paramName) =>
        throw new ArgumentNullException(paramName);

    [DoesNotReturn]
    internal static void ThrowArgumentWhiteSpaceException(string? paramName) =>
        throw new ArgumentException("The value cannot be an empty string or composed entirely of whitespace.", paramName);

    [DoesNotReturn]
    internal static void ThrowArgumentOutOfRangeException<T>(string? paramName, T actualValue, string message) =>
        throw new ArgumentOutOfRangeException(paramName, actualValue, message);

    private static readonly HashSet<string> s_invalidLocationCharacters = [
        "://",
        "..",
        "\\",
        "/",
        "@",
        "?",
        "#",
        "[",
        "]",
        "&",
        ":",
        "<",
        ">",
        "'",
        "\"",
        "+",
        "|",
        "="
    ];

    /// <summary>
    /// Validates that a hostname segment string is safe for use as a URL segment, preventing URL injection.
    /// </summary>
    /// <param name="hostNameSegment">The hostname segment string to validate (e.g., 'us-east1', 'europe-west4')</param>
    /// <param name="paramName">Optional parameter name for the exception</param>
    /// <exception cref="ArgumentException">Thrown when the location contains invalid characters or patterns</exception>
    internal static void ValidHostnameSegment(string hostNameSegment, [CallerArgumentExpression(nameof(hostNameSegment))] string? paramName = null)
    {
        // Check for URL injection patterns and invalid characters
        if (s_invalidLocationCharacters.Any(hostNameSegment.Contains))
        {
            throw new ArgumentException($"The location '{hostNameSegment}' contains invalid characters that could enable URL injection.", paramName);
        }

        // Validate location format (allows alphanumeric, hyphens, and underscores)
        // Common format examples: us-east1, europe-west4, asia-northeast1
        if (!System.Text.RegularExpressions.Regex.IsMatch(hostNameSegment, @"^[a-zA-Z0-9][a-zA-Z0-9\-_]*[a-zA-Z0-9]$"))
        {
            throw new ArgumentException($"The location '{hostNameSegment}' is not valid. Location must start and end with alphanumeric characters and can contain hyphens and underscores.", paramName);
        }
    }

    internal static void NotLessThan(int value, int limit, [CallerArgumentExpression(nameof(value))] string? paramName = null)
    {
        if (value < limit)
        {
            throw new ArgumentOutOfRangeException(paramName, $"{paramName} must be greater than or equal to {limit}.");
        }
    }
}<|MERGE_RESOLUTION|>--- conflicted
+++ resolved
@@ -69,8 +69,6 @@
         }
     }
 
-<<<<<<< HEAD
-=======
 #if !SKIPSKABSTRACTION
     internal static void ValidPluginName([NotNull] string? pluginName, IReadOnlyKernelPluginCollection? plugins = null, [CallerArgumentExpression(nameof(pluginName))] string? paramName = null)
     {
@@ -96,7 +94,6 @@
         }
     }
 
->>>>>>> d00e7592
     internal static void ValidFilename([NotNull] string? filename, [CallerArgumentExpression(nameof(filename))] string? paramName = null)
     {
         NotNullOrWhiteSpace(filename);
@@ -145,8 +142,6 @@
         }
     }
 
-<<<<<<< HEAD
-=======
 #if !SKIPSKABSTRACTION
     /// <summary>
     /// Make sure every function parameter name is unique
@@ -183,7 +178,6 @@
     }
 #endif
 
->>>>>>> d00e7592
     [DoesNotReturn]
     internal static void ThrowArgumentInvalidName(string kind, string name, string? paramName) =>
         throw new ArgumentException($"A {kind} can contain only ASCII letters, digits, and underscores: '{name}' is not a valid name.", paramName);
