--- conflicted
+++ resolved
@@ -36,13 +36,8 @@
     /// <param name="embeddingGenerator">The service to use for generating embeddings.</param>
     /// <returns>The keys of the upserted records.</returns>
     internal static async Task<IEnumerable<string>> IngestDataIntoVectorStoreAsync(
-<<<<<<< HEAD
         VectorStoreCollection<string, Glossary> collection,
-        ITextEmbeddingGenerationService textEmbeddingGenerationService)
-=======
-        IVectorStoreRecordCollection<string, Glossary> collection,
         IEmbeddingGenerator<string, Embedding<float>> embeddingGenerator)
->>>>>>> 71ea643d
     {
         // Create the collection if it doesn't exist.
         await collection.EnsureCollectionExistsAsync();
