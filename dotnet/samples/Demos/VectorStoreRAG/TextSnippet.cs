--- conflicted
+++ resolved
@@ -14,29 +14,16 @@
     [VectorStoreKey]
     public required TKey Key { get; set; }
 
-<<<<<<< HEAD
+    [TextSearchResultValue]
     [VectorStoreData]
     public string? Text { get; set; }
 
+    [TextSearchResultName]
     [VectorStoreData]
     public string? ReferenceDescription { get; set; }
 
+    [TextSearchResultLink]
     [VectorStoreData]
-    public string? ReferenceLink { get; set; }
-
-    [VectorStoreVector(1536)]
-    public ReadOnlyMemory<float> TextEmbedding { get; set; }
-=======
-    [TextSearchResultValue]
-    [VectorStoreRecordData]
-    public string? Text { get; set; }
-
-    [TextSearchResultName]
-    [VectorStoreRecordData]
-    public string? ReferenceDescription { get; set; }
-
-    [TextSearchResultLink]
-    [VectorStoreRecordData]
     public string? ReferenceLink { get; set; }
 
     /// <summary>
@@ -44,7 +31,6 @@
     /// While this is a string property it has the vector attribute, which means whatever
     /// text it contains will be converted to a vector and stored as a vector in the vector store.
     /// </summary>
-    [VectorStoreRecordVector(1536)]
+    [VectorStoreVector(1536)]
     public string? TextEmbedding => this.Text;
->>>>>>> 904c10a1
 }