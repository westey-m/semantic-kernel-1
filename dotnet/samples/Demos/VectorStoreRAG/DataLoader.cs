﻿// Copyright (c) Microsoft. All rights reserved.

using System.Net;
using Microsoft.Extensions.VectorData;
using Microsoft.SemanticKernel;
using Microsoft.SemanticKernel.ChatCompletion;
using UglyToad.PdfPig;
using UglyToad.PdfPig.Content;
using UglyToad.PdfPig.DocumentLayoutAnalysis.PageSegmenter;

namespace VectorStoreRAG;

/// <summary>
/// Class that loads text from a PDF file into a vector store.
/// </summary>
/// <typeparam name="TKey">The type of the data model key.</typeparam>
/// <param name="uniqueKeyGenerator">A function to generate unique keys with.</param>
/// <param name="vectorStoreRecordCollection">The collection to load the data into.</param>
/// <param name="chatCompletionService">The chat completion service to use for generating text from images.</param>
internal sealed class DataLoader<TKey>(
    UniqueKeyGenerator<TKey> uniqueKeyGenerator,
<<<<<<< HEAD
    VectorStoreCollection<TKey, TextSnippet<TKey>> vectorStoreRecordCollection,
    ITextEmbeddingGenerationService textEmbeddingGenerationService,
=======
    IVectorStoreRecordCollection<TKey, TextSnippet<TKey>> vectorStoreRecordCollection,
>>>>>>> 904c10a1
    IChatCompletionService chatCompletionService) : IDataLoader where TKey : notnull
{
    /// <inheritdoc/>
    public async Task LoadPdf(string pdfPath, int batchSize, int betweenBatchDelayInMs, CancellationToken cancellationToken)
    {
        // Create the collection if it doesn't exist.
        await vectorStoreRecordCollection.EnsureCollectionExistsAsync(cancellationToken).ConfigureAwait(false);

        // Load the text and images from the PDF file and split them into batches.
        var sections = LoadTextAndImages(pdfPath, cancellationToken);
        var batches = sections.Chunk(batchSize);

        // Process each batch of content items.
        foreach (var batch in batches)
        {
            // Convert any images to text.
            var textContentTasks = batch.Select(async content =>
            {
                if (content.Text != null)
                {
                    return content;
                }

                var textFromImage = await ConvertImageToTextWithRetryAsync(
                    chatCompletionService,
                    content.Image!.Value,
                    cancellationToken).ConfigureAwait(false);
                return new RawContent { Text = textFromImage, PageNumber = content.PageNumber };
            });
            var textContent = await Task.WhenAll(textContentTasks).ConfigureAwait(false);

            // Map each paragraph to a TextSnippet.
            var records = textContent.Select(content => new TextSnippet<TKey>
            {
                Key = uniqueKeyGenerator.GenerateKey(),
                // The vector store will automatically generate the embedding for this text.
                // See the TextEmbedding field on the TextSnippet class.
                Text = content.Text,
                ReferenceDescription = $"{new FileInfo(pdfPath).Name}#page={content.PageNumber}",
                ReferenceLink = $"{new Uri(new FileInfo(pdfPath).FullName).AbsoluteUri}#page={content.PageNumber}",
            });

            // Upsert the records into the vector store.
<<<<<<< HEAD
            var records = await Task.WhenAll(recordTasks).ConfigureAwait(false);
            await vectorStoreRecordCollection.UpsertAsync(records, cancellationToken: cancellationToken).ConfigureAwait(false);
=======
            var upsertedKeys = await vectorStoreRecordCollection.UpsertAsync(records, cancellationToken: cancellationToken).ConfigureAwait(false);
            foreach (var key in upsertedKeys)
            {
                Console.WriteLine($"Upserted record '{key}' into VectorDB");
            }
>>>>>>> 904c10a1

            await Task.Delay(betweenBatchDelayInMs, cancellationToken).ConfigureAwait(false);
        }
    }

    /// <summary>
    /// Read the text and images from each page in the provided PDF file.
    /// </summary>
    /// <param name="pdfPath">The pdf file to read the text and images from.</param>
    /// <param name="cancellationToken">The <see cref="CancellationToken"/> to monitor for cancellation requests.</param>
    /// <returns>The text and images from the pdf file, plus the page number that each is on.</returns>
    private static IEnumerable<RawContent> LoadTextAndImages(string pdfPath, CancellationToken cancellationToken)
    {
        using (PdfDocument document = PdfDocument.Open(pdfPath))
        {
            foreach (Page page in document.GetPages())
            {
                if (cancellationToken.IsCancellationRequested)
                {
                    break;
                }

                foreach (var image in page.GetImages())
                {
                    if (image.TryGetPng(out var png))
                    {
                        yield return new RawContent { Image = png, PageNumber = page.Number };
                    }
                    else
                    {
                        Console.WriteLine($"Unsupported image format on page {page.Number}");
                    }
                }

                var blocks = DefaultPageSegmenter.Instance.GetBlocks(page.GetWords());
                foreach (var block in blocks)
                {
                    if (cancellationToken.IsCancellationRequested)
                    {
                        break;
                    }

                    yield return new RawContent { Text = block.Text, PageNumber = page.Number };
                }
            }
        }
    }

    /// <summary>
    /// Add a simple retry mechanism to image to text.
    /// </summary>
    /// <param name="chatCompletionService">The chat completion service to use for generating text from images.</param>
    /// <param name="imageBytes">The image to generate the text for.</param>
    /// <param name="cancellationToken">The <see cref="CancellationToken"/> to monitor for cancellation requests.</param>
    /// <returns>The generated text.</returns>
    private static async Task<string> ConvertImageToTextWithRetryAsync(
        IChatCompletionService chatCompletionService,
        ReadOnlyMemory<byte> imageBytes,
        CancellationToken cancellationToken)
    {
        var tries = 0;

        while (true)
        {
            try
            {
                var chatHistory = new ChatHistory();
                chatHistory.AddUserMessage([
                    new TextContent("What’s in this image?"),
                    new ImageContent(imageBytes, "image/png"),
                ]);
                var result = await chatCompletionService.GetChatMessageContentsAsync(chatHistory, cancellationToken: cancellationToken).ConfigureAwait(false);
                return string.Join("\n", result.Select(x => x.Content));
            }
            catch (HttpOperationException ex) when (ex.StatusCode == HttpStatusCode.TooManyRequests)
            {
                tries++;

                if (tries < 3)
                {
                    Console.WriteLine($"Failed to generate text from image. Error: {ex}");
                    Console.WriteLine("Retrying text to image conversion...");
                    await Task.Delay(10_000, cancellationToken).ConfigureAwait(false);
                }
                else
                {
                    throw;
                }
            }
        }
    }

    /// <summary>
    /// Private model for returning the content items from a PDF file.
    /// </summary>
    private sealed class RawContent
    {
        public string? Text { get; init; }

        public ReadOnlyMemory<byte>? Image { get; init; }

        public int PageNumber { get; init; }
    }
}<|MERGE_RESOLUTION|>--- conflicted
+++ resolved
@@ -19,12 +19,7 @@
 /// <param name="chatCompletionService">The chat completion service to use for generating text from images.</param>
 internal sealed class DataLoader<TKey>(
     UniqueKeyGenerator<TKey> uniqueKeyGenerator,
-<<<<<<< HEAD
-    VectorStoreCollection<TKey, TextSnippet<TKey>> vectorStoreRecordCollection,
-    ITextEmbeddingGenerationService textEmbeddingGenerationService,
-=======
-    IVectorStoreRecordCollection<TKey, TextSnippet<TKey>> vectorStoreRecordCollection,
->>>>>>> 904c10a1
+    VectorStoreCollection<TKey, TextSnippet<TKey>> vectorStoreRecordCollection, 
     IChatCompletionService chatCompletionService) : IDataLoader where TKey : notnull
 {
     /// <inheritdoc/>
@@ -68,16 +63,7 @@
             });
 
             // Upsert the records into the vector store.
-<<<<<<< HEAD
-            var records = await Task.WhenAll(recordTasks).ConfigureAwait(false);
             await vectorStoreRecordCollection.UpsertAsync(records, cancellationToken: cancellationToken).ConfigureAwait(false);
-=======
-            var upsertedKeys = await vectorStoreRecordCollection.UpsertAsync(records, cancellationToken: cancellationToken).ConfigureAwait(false);
-            foreach (var key in upsertedKeys)
-            {
-                Console.WriteLine($"Upserted record '{key}' into VectorDB");
-            }
->>>>>>> 904c10a1
 
             await Task.Delay(betweenBatchDelayInMs, cancellationToken).ConfigureAwait(false);
         }
