﻿// Copyright (c) Microsoft. All rights reserved.

using System.ClientModel;
using System.ClientModel.Primitives;
using System.Text.Json;
using Microsoft.Extensions.AI;
using Microsoft.Extensions.VectorData;
using Microsoft.SemanticKernel.Connectors.InMemory;
using Microsoft.SemanticKernel.Data;
using Resources;

namespace Memory;

/// <summary>
/// Sample showing how to create an <see cref="InMemoryVectorStore"/> collection from a list of strings
/// and then save it to disk so that it can be reloaded later.
/// </summary>
public class InMemoryVectorStore_LoadData(ITestOutputHelper output) : BaseTest(output)
{
    [Fact]
    public async Task LoadStringListAndSearchAsync()
    {
        // Create a logging handler to output HTTP requests and responses
        var handler = new LoggingHandler(new HttpClientHandler(), this.Output);
        var httpClient = new HttpClient(handler);

        // Create an embedding generation service.
        var embeddingGenerator = new OpenAI.OpenAIClient(
            new ApiKeyCredential(TestConfiguration.OpenAI.ApiKey),
            new OpenAI.OpenAIClientOptions() { Transport = new HttpClientPipelineTransport(httpClient) })
                .GetEmbeddingClient(TestConfiguration.OpenAI.EmbeddingModelId)
                .AsIEmbeddingGenerator();

        // Construct an InMemory vector store.
        var vectorStore = new InMemoryVectorStore();
        var collectionName = "records";

        // Path to the file where the record collection will be saved to and loaded from.
        string filePath = Path.Combine(Path.GetTempPath(), "semantic-kernel-info.json");
        if (!File.Exists(filePath))
        {
            // Read a list of text strings from a file, to load into a new record collection.
            var skInfo = EmbeddedResource.Read("semantic-kernel-info.txt");
            var lines = skInfo!.Split('\n');

            // Delegate which will create a record.
            static DataModel CreateRecord(string text, ReadOnlyMemory<float> embedding)
            {
                return new()
                {
                    Key = Guid.NewGuid(),
                    Text = text,
                    Embedding = embedding
                };
            }

            // Create a record collection from a list of strings using the provided delegate.
            var collection = await vectorStore.CreateCollectionFromListAsync<Guid, DataModel>(
                collectionName, lines, embeddingGenerator, CreateRecord);

            // Save the record collection to a file stream.
            using (FileStream fileStream = new(filePath, FileMode.OpenOrCreate))
            {
                await vectorStore.SerializeCollectionAsJsonAsync<Guid, DataModel>(collectionName, fileStream);
            }
        }

        // Load the record collection from the file stream and perform a search.
        using (FileStream fileStream = new(filePath, FileMode.Open))
        {
            var vectorSearch = await vectorStore.DeserializeCollectionFromJsonAsync<Guid, DataModel>(fileStream);

            // Search the collection using a vector search.
            var searchString = "What is the Semantic Kernel?";
<<<<<<< HEAD
            var searchVector = await embeddingGenerationService.GenerateEmbeddingAsync(searchString);
            var resultRecords = await vectorSearch!.SearchAsync(searchVector, top: 1).ToListAsync();
=======
            var searchVector = (await embeddingGenerator.GenerateAsync(searchString)).Vector;
            var resultRecords = await vectorSearch!.SearchEmbeddingAsync(searchVector, top: 1).ToListAsync();
>>>>>>> 71ea643d

            Console.WriteLine("Search string: " + searchString);
            Console.WriteLine("Result: " + resultRecords.First().Record.Text);
            Console.WriteLine();
        }
    }

    [Fact]
    public async Task LoadTextSearchResultsAndSearchAsync()
    {
        // Create an embedding generation service.
        var embeddingGenerator = new OpenAI.OpenAIClient(TestConfiguration.OpenAI.ApiKey)
            .GetEmbeddingClient(TestConfiguration.OpenAI.EmbeddingModelId)
            .AsIEmbeddingGenerator();

        // Construct an InMemory vector store.
        var vectorStore = new InMemoryVectorStore();
        var collectionName = "records";

        // Read a list of text strings from a file, to load into a new record collection.
        var searchResultsJson = EmbeddedResource.Read("what-is-semantic-kernel.json");
        var searchResults = JsonSerializer.Deserialize<List<TextSearchResult>>(searchResultsJson!);

        // Delegate which will create a record.
        static DataModel CreateRecord(TextSearchResult searchResult, ReadOnlyMemory<float> embedding)
        {
            return new()
            {
                Key = Guid.NewGuid(),
                Title = searchResult.Name,
                Text = searchResult.Value ?? string.Empty,
                Link = searchResult.Link,
                Embedding = embedding
            };
        }

        // Create a record collection from a list of strings using the provided delegate.
        var vectorSearch = await vectorStore.CreateCollectionFromTextSearchResultsAsync<Guid, DataModel>(
            collectionName, searchResults!, embeddingGenerator, CreateRecord);

        // Search the collection using a vector search.
        var searchString = "What is the Semantic Kernel?";
<<<<<<< HEAD
        var searchVector = await embeddingGenerationService.GenerateEmbeddingAsync(searchString);
        var resultRecords = await vectorSearch!.SearchAsync(searchVector, top: 1).ToListAsync();
=======
        var searchVector = (await embeddingGenerator.GenerateAsync(searchString)).Vector;
        var resultRecords = await vectorSearch!.SearchEmbeddingAsync(searchVector, top: 1).ToListAsync();
>>>>>>> 71ea643d

        Console.WriteLine("Search string: " + searchString);
        Console.WriteLine("Result: " + resultRecords.First().Record.Text);
        Console.WriteLine();
    }

    /// <summary>
    /// Sample model class that represents a record entry.
    /// </summary>
    /// <remarks>
    /// Note that each property is decorated with an attribute that specifies how the property should be treated by the vector store.
    /// This allows us to create a collection in the vector store and upsert and retrieve instances of this class without any further configuration.
    /// </remarks>
    private sealed class DataModel
    {
        [VectorStoreKey]
        public Guid Key { get; init; }

        [VectorStoreData]
        public string? Title { get; init; }

        [VectorStoreData]
        public string Text { get; init; }

        [VectorStoreData]
        public string? Link { get; init; }

        [VectorStoreVector(1536)]
        public ReadOnlyMemory<float> Embedding { get; init; }
    }
}<|MERGE_RESOLUTION|>--- conflicted
+++ resolved
@@ -72,13 +72,8 @@
 
             // Search the collection using a vector search.
             var searchString = "What is the Semantic Kernel?";
-<<<<<<< HEAD
-            var searchVector = await embeddingGenerationService.GenerateEmbeddingAsync(searchString);
+            var searchVector = (await embeddingGenerator.GenerateAsync(searchString)).Vector;
             var resultRecords = await vectorSearch!.SearchAsync(searchVector, top: 1).ToListAsync();
-=======
-            var searchVector = (await embeddingGenerator.GenerateAsync(searchString)).Vector;
-            var resultRecords = await vectorSearch!.SearchEmbeddingAsync(searchVector, top: 1).ToListAsync();
->>>>>>> 71ea643d
 
             Console.WriteLine("Search string: " + searchString);
             Console.WriteLine("Result: " + resultRecords.First().Record.Text);
@@ -121,13 +116,8 @@
 
         // Search the collection using a vector search.
         var searchString = "What is the Semantic Kernel?";
-<<<<<<< HEAD
-        var searchVector = await embeddingGenerationService.GenerateEmbeddingAsync(searchString);
+        var searchVector = (await embeddingGenerator.GenerateAsync(searchString)).Vector;
         var resultRecords = await vectorSearch!.SearchAsync(searchVector, top: 1).ToListAsync();
-=======
-        var searchVector = (await embeddingGenerator.GenerateAsync(searchString)).Vector;
-        var resultRecords = await vectorSearch!.SearchEmbeddingAsync(searchVector, top: 1).ToListAsync();
->>>>>>> 71ea643d
 
         Console.WriteLine("Search string: " + searchString);
         Console.WriteLine("Result: " + resultRecords.First().Record.Text);
