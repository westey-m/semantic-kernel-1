# CodeQL is the code analysis engine developed by GitHub to automate security checks.
# The results are shown as code scanning alerts in GitHub. For more details, visit:
# https://docs.github.com/en/code-security/code-scanning/automatically-scanning-your-code-for-vulnerabilities-and-errors/about-code-scanning-with-codeql

name: "CodeQL"

on:
  push:
    branches: [ "main", "experimental*", "feature*" ]
  schedule:
    - cron: '17 11 * * 2'

jobs:
  analyze:
    name: Analyze
    runs-on: ubuntu-latest
    permissions:
      actions: read
      contents: read
      security-events: write

    strategy:
      fail-fast: false
      matrix:
        language: [ 'csharp', 'python' ]
        # CodeQL supports [ 'cpp', 'csharp', 'go', 'java', 'javascript', 'python', 'ruby' ]
        # Use only 'java' to analyze code written in Java, Kotlin or both
        # Use only 'javascript' to analyze code written in JavaScript, TypeScript or both
        # Learn more about CodeQL language support at https://aka.ms/codeql-docs/language-support

    steps:
    - name: Checkout repository
      uses: actions/checkout@v4

    # Initializes the CodeQL tools for scanning.
    - name: Initialize CodeQL
      uses: github/codeql-action/init@v2
      with:
        languages: ${{ matrix.language }}
        # If you wish to specify custom queries, you can do so here or in a config file.
        # By default, queries listed here will override any specified in a config file.
        # Prefix the list here with "+" to use these queries and those in the config file.

        # Details on CodeQL's query packs refer to : https://docs.github.com/en/code-security/code-scanning/automatically-scanning-your-code-for-vulnerabilities-and-errors/configuring-code-scanning#using-queries-in-ql-packs
        # queries: security-extended,security-and-quality

<<<<<<< HEAD
      # Autobuild attempts to build any compiled languages  (C/C++, C#, Go, or Java).
      # If this step fails, then you should remove it and run the build manually (see below)
      - name: Autobuild
        if: ${{ matrix.language != 'java' }}
        uses: github/codeql-action/autobuild@v2

      - name: Setup JDK
        uses: actions/setup-java@v3
        if: ${{ matrix.language == 'java' }}
        with:
          java-version: 17
          distribution: microsoft
          cache: maven

      - name: Build Java
        if: ${{ matrix.language == 'java' }}
        run: ./mvnw -B -DskipTests -Pcompile-jdk17 clean install --file pom.xml
        working-directory: java

      # ℹ️ Command-line programs to run using the OS shell.
      # 📚 See https://docs.github.com/en/actions/using-workflows/workflow-syntax-for-github-actions#jobsjob_idstepsrun
=======

    # Autobuild attempts to build any compiled languages  (C/C++, C#, Go, or Java).
    # If this step fails, then you should remove it and run the build manually (see below)
    - name: Autobuild
      uses: github/codeql-action/autobuild@v2
>>>>>>> f3df736d

    # ℹ️ Command-line programs to run using the OS shell.
    # 📚 See https://docs.github.com/en/actions/using-workflows/workflow-syntax-for-github-actions#jobsjob_idstepsrun

    #   If the Autobuild fails above, remove it and uncomment the following three lines.
    #   modify them (or add more) to build your code if your project, please refer to the EXAMPLE below for guidance.

    # - run: |
    #     echo "Run, Build Application using script"
    #     ./location_of_script_within_repo/buildscript.sh

    - name: Perform CodeQL Analysis
      uses: github/codeql-action/analyze@v2
      with:
        category: "/language:${{matrix.language}}"<|MERGE_RESOLUTION|>--- conflicted
+++ resolved
@@ -6,9 +6,9 @@
 
 on:
   push:
-    branches: [ "main", "experimental*", "feature*" ]
+    branches: ["main", "experimental*", "feature*"]
   schedule:
-    - cron: '17 11 * * 2'
+    - cron: "17 11 * * 2"
 
 jobs:
   analyze:
@@ -22,29 +22,28 @@
     strategy:
       fail-fast: false
       matrix:
-        language: [ 'csharp', 'python' ]
+        language: ["csharp", "python"]
         # CodeQL supports [ 'cpp', 'csharp', 'go', 'java', 'javascript', 'python', 'ruby' ]
         # Use only 'java' to analyze code written in Java, Kotlin or both
         # Use only 'javascript' to analyze code written in JavaScript, TypeScript or both
         # Learn more about CodeQL language support at https://aka.ms/codeql-docs/language-support
 
     steps:
-    - name: Checkout repository
-      uses: actions/checkout@v4
+      - name: Checkout repository
+        uses: actions/checkout@v4
 
-    # Initializes the CodeQL tools for scanning.
-    - name: Initialize CodeQL
-      uses: github/codeql-action/init@v2
-      with:
-        languages: ${{ matrix.language }}
-        # If you wish to specify custom queries, you can do so here or in a config file.
-        # By default, queries listed here will override any specified in a config file.
-        # Prefix the list here with "+" to use these queries and those in the config file.
+      # Initializes the CodeQL tools for scanning.
+      - name: Initialize CodeQL
+        uses: github/codeql-action/init@v2
+        with:
+          languages: ${{ matrix.language }}
+          # If you wish to specify custom queries, you can do so here or in a config file.
+          # By default, queries listed here will override any specified in a config file.
+          # Prefix the list here with "+" to use these queries and those in the config file.
 
-        # Details on CodeQL's query packs refer to : https://docs.github.com/en/code-security/code-scanning/automatically-scanning-your-code-for-vulnerabilities-and-errors/configuring-code-scanning#using-queries-in-ql-packs
-        # queries: security-extended,security-and-quality
+          # Details on CodeQL's query packs refer to : https://docs.github.com/en/code-security/code-scanning/automatically-scanning-your-code-for-vulnerabilities-and-errors/configuring-code-scanning#using-queries-in-ql-packs
+          # queries: security-extended,security-and-quality
 
-<<<<<<< HEAD
       # Autobuild attempts to build any compiled languages  (C/C++, C#, Go, or Java).
       # If this step fails, then you should remove it and run the build manually (see below)
       - name: Autobuild
@@ -66,25 +65,15 @@
 
       # ℹ️ Command-line programs to run using the OS shell.
       # 📚 See https://docs.github.com/en/actions/using-workflows/workflow-syntax-for-github-actions#jobsjob_idstepsrun
-=======
 
-    # Autobuild attempts to build any compiled languages  (C/C++, C#, Go, or Java).
-    # If this step fails, then you should remove it and run the build manually (see below)
-    - name: Autobuild
-      uses: github/codeql-action/autobuild@v2
->>>>>>> f3df736d
+      #   If the Autobuild fails above, remove it and uncomment the following three lines.
+      #   modify them (or add more) to build your code if your project, please refer to the EXAMPLE below for guidance.
 
-    # ℹ️ Command-line programs to run using the OS shell.
-    # 📚 See https://docs.github.com/en/actions/using-workflows/workflow-syntax-for-github-actions#jobsjob_idstepsrun
+      # - run: |
+      #     echo "Run, Build Application using script"
+      #     ./location_of_script_within_repo/buildscript.sh
 
-    #   If the Autobuild fails above, remove it and uncomment the following three lines.
-    #   modify them (or add more) to build your code if your project, please refer to the EXAMPLE below for guidance.
-
-    # - run: |
-    #     echo "Run, Build Application using script"
-    #     ./location_of_script_within_repo/buildscript.sh
-
-    - name: Perform CodeQL Analysis
-      uses: github/codeql-action/analyze@v2
-      with:
-        category: "/language:${{matrix.language}}"+      - name: Perform CodeQL Analysis
+        uses: github/codeql-action/analyze@v2
+        with:
+          category: "/language:${{matrix.language}}"