# Typos configuration file
#
# Info:    https://github.com/marketplace/actions/typos-action
# Install: brew install typos-cli
# Install: conda install typos
# Run:     typos -c .github/_typos.toml

[files]
extend-exclude = [
    "_typos.toml",
    "package-lock.json",
    "*.bicep",
    "encoder.json",
    "vocab.bpe",
    "CodeTokenizerTests.cs",
    "test_code_tokenizer.py",
    "*response.json",
    "test_content.txt",
<<<<<<< HEAD
    "google_what_is_the_semantic_kernel.json",
=======
    "serializedChatHistoryV1_15_1.json",
    "MultipleFunctionsVsParameters.cs"
>>>>>>> 5a3eda59
]

[default.extend-words]
ACI = "ACI"               # Azure Container Instance
exercize = "exercize"     # test typos
gramatical = "gramatical" # test typos
Guid = "Guid"             # Globally Unique Identifier
HD = "HD"                 # Test header value
EOF = "EOF"               # End of File
ans = "ans"               # Short for answers
arange = "arange"         # Method in Python numpy package
prompty = "prompty"       # prompty is a format name.
ist = "ist"               # German language
dall = "dall"             # OpenAI model name

[default.extend-identifiers]
ags = "ags" # Azure Graph Service

[type.jupyter]
extend-ignore-re = [
    '"[A-Fa-f0-9]{8}"', # cell id strings
]

[type.msbuild]
extend-ignore-re = [
    'Version=".*"', # ignore package version numbers
]<|MERGE_RESOLUTION|>--- conflicted
+++ resolved
@@ -16,12 +16,9 @@
     "test_code_tokenizer.py",
     "*response.json",
     "test_content.txt",
-<<<<<<< HEAD
     "google_what_is_the_semantic_kernel.json",
-=======
     "serializedChatHistoryV1_15_1.json",
     "MultipleFunctionsVsParameters.cs"
->>>>>>> 5a3eda59
 ]
 
 [default.extend-words]
